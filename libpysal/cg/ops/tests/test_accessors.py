from ....io.geotable.file import read_files as rf
from .. import _accessors as to_test
from ...shapes import Point, Chain, Polygon, Rectangle, LineSegment
from ....common import pandas, RTOL, ATOL
from ....examples import get_path
import numpy as np
import unittest as ut

PANDAS_EXTINCT = pandas is None


<<<<<<< HEAD
@ut.skipIf(PANDAS_EXTINCT, "Missing pandas")
=======
@ut.skipIf(PANDAS_EXTINCT, "Missing pandas.")
>>>>>>> 4c91e7d6
class Test_Accessors(ut.TestCase):
    def setUp(self):
        self.polygons = rf(get_path("Polygon.shp"))
        self.points = rf(get_path("Point.shp"))
        self.lines = rf(get_path("Line.shp"))

    def test_area(self):

        with self.assertRaises(AttributeError):
            to_test.area(self.points)
        with self.assertRaises(AttributeError):
            to_test.area(self.lines)

        areas = to_test.area(self.polygons).values
        answer = [0.000284, 0.000263, 0.001536]
        np.testing.assert_allclose(answer, areas, rtol=RTOL, atol=ATOL * 10)

    def test_bbox(self):

        with self.assertRaises(AttributeError):
            to_test.bbox(self.points)
        with self.assertRaises(AttributeError):
            to_test.bbox(self.lines)

        answer = [
            [
                -0.010809397704086565,
                -0.26282711761789435,
                0.12787295484449185,
                -0.250785835510383,
            ],
            [
                0.0469057130870883,
                -0.35957259110238166,
                0.06309916143856897,
                -0.3126531125455273,
            ],
            [
                -0.04527237752903268,
                -0.4646223970748078,
                0.1432359699471787,
                -0.40150947016647276,
            ],
        ]

        bboxes = to_test.bbox(self.polygons).tolist()
        for ans, bbox in zip(answer, bboxes):
            np.testing.assert_allclose(ans, bbox, rtol=RTOL, atol=ATOL)

    def test_bounding_box(self):
        with self.assertRaises(AttributeError):
            to_test.bounding_box(self.points)

        line_rects = to_test.bounding_box(self.lines).tolist()
        line_bboxes = [[(a.left, a.lower), (a.right, a.upper)] for a in line_rects]
        pgon_rects = to_test.bounding_box(self.polygons).tolist()
        pgon_bboxes = [[(a.left, a.lower), (a.right, a.upper)] for a in pgon_rects]

        line_answers = [
            [
                (-0.009053924887015952, -0.2589587703323735),
                (0.007481157395930582, -0.25832280562918325),
            ],
            [
                (0.10923550990637088, -0.2564149115196125),
                (0.12895041570526866, -0.2564149115196125),
            ],
            [
                (0.050726757212867735, -0.356261369920482),
                (0.06153815716710198, -0.3130157701035449),
            ],
            [
                (-0.0414881247497188, -0.46055958124368335),
                (0.1391258509563127, -0.4058666167693217),
            ],
        ]
        pgon_answers = [
            [
                (-0.010809397704086565, -0.26282711761789435),
                (0.12787295484449185, -0.250785835510383),
            ],
            [
                (0.0469057130870883, -0.35957259110238166),
                (0.06309916143856897, -0.3126531125455273),
            ],
            [
                (-0.04527237752903268, -0.4646223970748078),
                (0.1432359699471787, -0.40150947016647276),
            ],
        ]

        for bbox, answer in zip(line_bboxes, line_answers):
            np.testing.assert_allclose(bbox, answer, atol=ATOL, rtol=RTOL)
        for bbox, answer in zip(pgon_bboxes, pgon_answers):
            np.testing.assert_allclose(bbox, answer, atol=ATOL, rtol=RTOL)
        for rectangle in line_rects + pgon_rects:
            self.assertIsInstance(rectangle, Rectangle)

    def test_centroid(self):
        with self.assertRaises(AttributeError):
            to_test.centroid(self.points)
        with self.assertRaises(AttributeError):
            to_test.centroid(self.lines)

        centroids = to_test.centroid(self.polygons).tolist()

        centroid_answers = [
            (0.06466214975239247, -0.257330080795802),
            (0.05151163524856857, -0.33495102150875505),
            (0.04759584610455384, -0.44147205133285744),
        ]

        for ct, answer in zip(centroids, centroid_answers):
            np.testing.assert_allclose(ct, answer, rtol=RTOL, atol=ATOL)

    def test_holes(self):
        holed_polygons = rf(get_path("Polygon_Holes.shp"))
        with self.assertRaises(AttributeError):
            to_test.centroid(self.points)
        with self.assertRaises(AttributeError):
            to_test.centroid(self.lines)

        no_holes = to_test.holes(self.polygons).tolist()
        holes = to_test.holes(holed_polygons).tolist()

        for elist in no_holes:
            self.assertEqual(elist, [[]])

        answers = [
            [
                [
                    (-0.002557818613137461, -0.25599115990199145),
                    (0.0012028146993492903, -0.25561239107915107),
                    (0.004909338180001697, -0.2596435735508095),
                    (-0.0019896653788768724, -0.2616726922445973),
                    (-0.007021879739470651, -0.25834493758678534),
                    (-0.002557818613137461, -0.25599115990199145),
                ],
                [
                    (0.11456291239229519, -0.2534750527216944),
                    (0.11878347927537383, -0.2540973157877893),
                    (0.11878347927537383, -0.2540973157877893),
                    (0.12335576006537571, -0.25596410498607414),
                    (0.11605093276773958, -0.258155553175365),
                    (0.11020707092963067, -0.2579391138480276),
                    (0.11456291239229519, -0.2534750527216944),
                ],
            ],
            [
                [
                    (0.04818367618951632, -0.31403748200228154),
                    (0.052755956979518195, -0.31384809759086135),
                    (0.04975286131271223, -0.3566219196559085),
                    (0.04818367618951632, -0.31403748200228154),
                ]
            ],
            [
                [
                    (-0.039609525961703126, -0.4112999047245106),
                    (-0.013745026344887779, -0.43770550265966934),
                    (-0.015260101636249357, -0.4393287976146996),
                    (-0.04242323721708889, -0.4140053963162277),
                    (-0.039609525961703126, -0.4112999047245106),
                ],
                [
                    (0.027838379419803827, -0.4597823140480808),
                    (0.07350707748798824, -0.45859189774772524),
                    (0.07469749378834376, -0.46064807135743024),
                    (0.028487697401815927, -0.46270424496713525),
                    (0.027838379419803827, -0.4597823140480808),
                ],
                [
                    (0.11192505809037084, -0.43467535207694624),
                    (0.13962929198955382, -0.4037245282677028),
                    (0.14092792795357803, -0.405023164231727),
                    (0.11463054968208794, -0.4370561846776573),
                    (0.11192505809037084, -0.43467535207694624),
                ],
            ],
        ]
        for hole, answer in zip(holes, answers):
            for sub_hole, sub_answer in zip(hole, answer):
                np.testing.assert_allclose(sub_hole, sub_answer, rtol=RTOL, atol=ATOL)

    def test_len(self):
        with self.assertRaises(AttributeError):
            to_test.len(self.points)

        line_len = to_test.len(self.lines)
        pgon_len = to_test.len(self.polygons)

        pgon_answers = [24, 7, 14]
        line_answers = [
            0.016547307853772356,
            0.019714905798897786,
            0.058991346117778738,
            0.21634275419393173,
        ]
        np.testing.assert_allclose(line_len, line_answers, rtol=RTOL, atol=ATOL)
        np.testing.assert_allclose(pgon_len, pgon_answers, rtol=RTOL, atol=ATOL)

    def test_parts(self):
        with self.assertRaises(AttributeError):
            to_test.parts(self.points)

        line_parts = to_test.parts(self.lines)
        pgon_parts = to_test.parts(self.polygons)

        pgon_answers = [
            [
                [
                    (-0.010809397704086565, -0.25825973474952796),
                    (-0.007487664708911018, -0.25493800175435244),
                    (-0.0016746319673538457, -0.2532771352567647),
                    (0.003307967525409461, -0.2545227851299555),
                    (0.006214483896188033, -0.25701408487633715),
                    (0.007044917144981927, -0.26033581787151266),
                    (0.003307967525409461, -0.26241190099349737),
                    (-0.0029202818405446584, -0.26282711761789435),
                    (-0.008318097957704912, -0.26199668436910045),
                    (-0.009978964455292672, -0.26075103449590964),
                    (-0.010809397704086565, -0.25825973474952796),
                ],
                [
                    (0.10711212362464478, -0.25618365162754325),
                    (0.1112642898686142, -0.25203148538357384),
                    (0.11583167273698053, -0.250785835510383),
                    (0.12164470547853773, -0.25203148538357384),
                    (0.12538165509811022, -0.25410756850555855),
                    (0.12787295484449185, -0.2574293015007341),
                    (0.12579687172250714, -0.26033581787151266),
                    (0.1191534057321561, -0.26116625112030656),
                    (0.1141708062393928, -0.26158146774470353),
                    (0.11084907324421728, -0.25992060124711575),
                    (0.10794255687343868, -0.25909016799832185),
                    (0.10794255687343868, -0.25909016799832185),
                    (0.10711212362464478, -0.25618365162754325),
                ],
            ],
            [
                [
                    (0.05396439570183631, -0.3126531125455273),
                    (0.05147309595545463, -0.35251390848763364),
                    (0.059777428443393454, -0.34254870950210703),
                    (0.06309916143856897, -0.34462479262409174),
                    (0.048981796209073, -0.35957259110238166),
                    (0.0469057130870883, -0.3126531125455273),
                    (0.05396439570183631, -0.3126531125455273),
                ]
            ],
            [
                [
                    (-0.04527237752903268, -0.413550752273984),
                    (-0.039874561411872456, -0.4077377195324269),
                    (-0.039874561411872456, -0.4077377195324269),
                    (-0.010809397704086565, -0.43680288324021277),
                    (0.02656009849163815, -0.45756371446005983),
                    (0.07181871055090477, -0.45673328121126594),
                    (0.1104338566198203, -0.4338963668694341),
                    (0.1394990203276062, -0.40150947016647276),
                    (0.1432359699471787, -0.4052464197860452),
                    (0.1162468893613775, -0.4380485331134035),
                    (0.07763174329246192, -0.4625463139528231),
                    (0.02780574836482899, -0.4646223970748078),
                    (-0.013715914074865138, -0.4442767824793577),
                    (-0.04527237752903268, -0.413550752273984),
                ]
            ],
        ]
        line_answers = [
            [
                [
                    (-0.009053924887015952, -0.25832280562918325),
                    (0.007481157395930582, -0.2589587703323735),
                    (0.007481157395930582, -0.2589587703323735),
                ]
            ],
            [
                [
                    (0.10923550990637088, -0.2564149115196125),
                    (0.12895041570526866, -0.2564149115196125),
                ]
            ],
            [
                [
                    (0.050726757212867735, -0.3130157701035449),
                    (0.050726757212867735, -0.356261369920482),
                    (0.06153815716710198, -0.3448140052630575),
                    (0.06153815716710198, -0.3448140052630575),
                ]
            ],
            [
                [
                    (-0.0414881247497188, -0.41286222850441445),
                    (-0.012233748402967204, -0.4402087107415953),
                    (0.027196063194828424, -0.46055958124368335),
                    (0.07489341593409732, -0.4586516871341126),
                    (0.11241533342232213, -0.43639292252245376),
                    (0.1391258509563127, -0.4058666167693217),
                ]
            ],
        ]

        for part, answer in zip(pgon_parts, pgon_answers):
            for piece, sub_answer in zip(part, answer):
                np.testing.assert_allclose(piece, sub_answer, rtol=RTOL, atol=ATOL)

    def test_perimeter(self):
        with self.assertRaises(AttributeError):
            to_test.perimeter(self.points)
        with self.assertRaises(AttributeError):
            to_test.perimeter(self.lines)

        pgon_perim = to_test.perimeter(self.polygons)
        pgon_answers = np.array([0.09381641, 0.13141213, 0.45907697])

        np.testing.assert_allclose(
            pgon_perim.values, pgon_answers, rtol=RTOL, atol=ATOL
        )

    def test_segments(self):
        with self.assertRaises(AttributeError):
            to_test.segments(self.points)
        with self.assertRaises(AttributeError):
            to_test.segments(self.polygons)

        line_segments = to_test.segments(self.lines)
        flattened = [l[0] for l in line_segments]

        answers = [
            [
                (
                    (-0.009053924887015952, -0.25832280562918325),
                    (0.007481157395930582, -0.2589587703323735),
                ),
                (
                    (0.007481157395930582, -0.2589587703323735),
                    (0.007481157395930582, -0.2589587703323735),
                ),
            ],
            [
                (
                    (0.10923550990637088, -0.2564149115196125),
                    (0.12895041570526866, -0.2564149115196125),
                )
            ],
            [
                (
                    (0.050726757212867735, -0.3130157701035449),
                    (0.050726757212867735, -0.356261369920482),
                ),
                (
                    (0.050726757212867735, -0.356261369920482),
                    (0.06153815716710198, -0.3448140052630575),
                ),
                (
                    (0.06153815716710198, -0.3448140052630575),
                    (0.06153815716710198, -0.3448140052630575),
                ),
            ],
            [
                (
                    (-0.0414881247497188, -0.41286222850441445),
                    (-0.012233748402967204, -0.4402087107415953),
                ),
                (
                    (-0.012233748402967204, -0.4402087107415953),
                    (0.027196063194828424, -0.46055958124368335),
                ),
                (
                    (0.027196063194828424, -0.46055958124368335),
                    (0.07489341593409732, -0.4586516871341126),
                ),
                (
                    (0.07489341593409732, -0.4586516871341126),
                    (0.11241533342232213, -0.43639292252245376),
                ),
                (
                    (0.11241533342232213, -0.43639292252245376),
                    (0.1391258509563127, -0.4058666167693217),
                ),
            ],
        ]

        for parts, points in zip(flattened, answers):
            for piece, answer in zip(parts, points):
                self.assertIsInstance(piece, LineSegment)
                p1, p2 = piece.p1, piece.p2
                np.testing.assert_allclose([p1, p2], answer)

    def test_vertices(self):
        with self.assertRaises(AttributeError):
            to_test.vertices(self.points)

        line_verts = to_test.vertices(self.lines).tolist()
        pgon_verts = to_test.vertices(self.polygons).tolist()

        line_answers = [
            [
                (-0.009053924887015952, -0.25832280562918325),
                (0.007481157395930582, -0.2589587703323735),
                (0.007481157395930582, -0.2589587703323735),
            ],
            [
                (0.10923550990637088, -0.2564149115196125),
                (0.12895041570526866, -0.2564149115196125),
            ],
            [
                (0.050726757212867735, -0.3130157701035449),
                (0.050726757212867735, -0.356261369920482),
                (0.06153815716710198, -0.3448140052630575),
                (0.06153815716710198, -0.3448140052630575),
            ],
            [
                (-0.0414881247497188, -0.41286222850441445),
                (-0.012233748402967204, -0.4402087107415953),
                (0.027196063194828424, -0.46055958124368335),
                (0.07489341593409732, -0.4586516871341126),
                (0.11241533342232213, -0.43639292252245376),
                (0.1391258509563127, -0.4058666167693217),
            ],
        ]
        pgon_answers = [
            [
                (-0.010809397704086565, -0.25825973474952796),
                (-0.007487664708911018, -0.25493800175435244),
                (-0.0016746319673538457, -0.2532771352567647),
                (0.003307967525409461, -0.2545227851299555),
                (0.006214483896188033, -0.25701408487633715),
                (0.007044917144981927, -0.26033581787151266),
                (0.003307967525409461, -0.26241190099349737),
                (-0.0029202818405446584, -0.26282711761789435),
                (-0.008318097957704912, -0.26199668436910045),
                (-0.009978964455292672, -0.26075103449590964),
                (-0.010809397704086565, -0.25825973474952796),
                (0.10711212362464478, -0.25618365162754325),
                (0.1112642898686142, -0.25203148538357384),
                (0.11583167273698053, -0.250785835510383),
                (0.12164470547853773, -0.25203148538357384),
                (0.12538165509811022, -0.25410756850555855),
                (0.12787295484449185, -0.2574293015007341),
                (0.12579687172250714, -0.26033581787151266),
                (0.1191534057321561, -0.26116625112030656),
                (0.1141708062393928, -0.26158146774470353),
                (0.11084907324421728, -0.25992060124711575),
                (0.10794255687343868, -0.25909016799832185),
                (0.10794255687343868, -0.25909016799832185),
                (0.10711212362464478, -0.25618365162754325),
            ],
            [
                (0.05396439570183631, -0.3126531125455273),
                (0.05147309595545463, -0.35251390848763364),
                (0.059777428443393454, -0.34254870950210703),
                (0.06309916143856897, -0.34462479262409174),
                (0.048981796209073, -0.35957259110238166),
                (0.0469057130870883, -0.3126531125455273),
                (0.05396439570183631, -0.3126531125455273),
            ],
            [
                (-0.04527237752903268, -0.413550752273984),
                (-0.039874561411872456, -0.4077377195324269),
                (-0.039874561411872456, -0.4077377195324269),
                (-0.010809397704086565, -0.43680288324021277),
                (0.02656009849163815, -0.45756371446005983),
                (0.07181871055090477, -0.45673328121126594),
                (0.1104338566198203, -0.4338963668694341),
                (0.1394990203276062, -0.40150947016647276),
                (0.1432359699471787, -0.4052464197860452),
                (0.1162468893613775, -0.4380485331134035),
                (0.07763174329246192, -0.4625463139528231),
                (0.02780574836482899, -0.4646223970748078),
                (-0.013715914074865138, -0.4442767824793577),
                (-0.04527237752903268, -0.413550752273984),
            ],
        ]
        for part, answer in zip(line_verts, line_answers):
            np.testing.assert_allclose(part, answer, atol=ATOL, rtol=RTOL)
        for part, answer in zip(pgon_verts, pgon_answers):
            np.testing.assert_allclose(part, answer, atol=ATOL, rtol=RTOL)<|MERGE_RESOLUTION|>--- conflicted
+++ resolved
@@ -9,11 +9,7 @@
 PANDAS_EXTINCT = pandas is None
 
 
-<<<<<<< HEAD
-@ut.skipIf(PANDAS_EXTINCT, "Missing pandas")
-=======
 @ut.skipIf(PANDAS_EXTINCT, "Missing pandas.")
->>>>>>> 4c91e7d6
 class Test_Accessors(ut.TestCase):
     def setUp(self):
         self.polygons = rf(get_path("Polygon.shp"))

--- conflicted
+++ resolved
@@ -42,12 +42,7 @@
     Builtin pysal example dataset
     """
 
-<<<<<<< HEAD
     def __init__(self, name: str, dirname: str):
-
-=======
-    def __init__(self, name, dirname):
->>>>>>> 533229c2
         self.name = name
         self.dirname = dirname
         self.installed = True

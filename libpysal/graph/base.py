--- conflicted
+++ resolved
@@ -1364,14 +1364,6 @@
             **kwargs,
         )
 
-<<<<<<< HEAD
-    def eliminate_zeros(self):
-        """Remove graph edges with zero weight
-
-        Eliminates edges with weight == 0 that do not encode an
-        isolate. This is useful to clean-up edges that will make
-        no effect in operations like :meth:`lag`.
-=======
     def subgraph(self, ids):
         """Returns a subset of Graph containing only nodes specified in ids
 
@@ -1387,20 +1379,10 @@
         ----------
         ids : array-like
             An array of node IDs to be retained
->>>>>>> 0b0bcba9
-
-        Returns
-        -------
-        Graph
-<<<<<<< HEAD
-            subset of Graph with zero-weight edges eliminated
-        """
-        # get a mask for isolates
-        isolates = self._adjacency.index.codes[0] == self._adjacency.index.codes[1]
-        # substract isolates from mask of zeros
-        zeros = (self._adjacency == 0) != isolates
-        return Graph(self._adjacency[~zeros])
-=======
+
+        Returns
+        -------
+        Graph
             A new Graph that is a subset of the original
 
         Notes
@@ -1420,7 +1402,22 @@
                 filtered_adj.values,
             )
         )
->>>>>>> 0b0bcba9
+
+    def eliminate_zeros(self):
+        """Remove graph edges with zero weight
+        Eliminates edges with weight == 0 that do not encode an
+        isolate. This is useful to clean-up edges that will make
+        no effect in operations like :meth:`lag`.
+        Returns
+        -------
+        Graph
+            subset of Graph with zero-weight edges eliminated
+        """
+        # get a mask for isolates
+        isolates = self._adjacency.index.codes[0] == self._adjacency.index.codes[1]
+        # substract isolates from mask of zeros
+        zeros = (self._adjacency == 0) != isolates
+        return Graph(self._adjacency[~zeros])
 
 
 def _arrange_arrays(heads, tails, weights, ids=None):

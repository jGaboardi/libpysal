--- conflicted
+++ resolved
@@ -3,10 +3,6 @@
 
 __author__ = "Charles R Schmidt <schmidtc@gmail.com>"
 __all__ = ["WKTParser"]
-<<<<<<< HEAD
-=======
-
->>>>>>> 533229c2
 
 
 class WKTParser:
@@ -83,27 +79,18 @@
         p["polygon"] = self.Polygon
 
     def Point(self, geoStr):
-<<<<<<< HEAD
         """Returns a ``libpysal.cg.Point`` object."""
-=======
->>>>>>> 533229c2
         coords = self.regExes["spaces"].split(geoStr.strip())
         return cg.Point((coords[0], coords[1]))
 
     def LineString(self, geoStr):
-<<<<<<< HEAD
         """Returns a ``libpysal.cg.Chain`` object."""
-=======
->>>>>>> 533229c2
         points = geoStr.strip().split(",")
         points = list(map(self.Point, points))
         return cg.Chain(points)
 
     def Polygon(self, geoStr):
-<<<<<<< HEAD
         """Returns a ``libpysal.cg.Polygon`` object."""
-=======
->>>>>>> 533229c2
         rings = self.regExes["parenComma"].split(geoStr.strip())
         for i, ring in enumerate(rings):
             ring = self.regExes["trimParens"].match(ring).groups()[0]
@@ -112,7 +99,6 @@
         return cg.Polygon(rings)
 
     def fromWKT(self, wkt):
-<<<<<<< HEAD
         """Returns geometric representation from WKT or ``None``.
         
         Raises
@@ -121,8 +107,7 @@
             Raised when a unknown/unsupported format is passed in.
         
         """
-=======
->>>>>>> 533229c2
+
         matches = self.regExes["typeStr"].match(wkt)
         if matches:
             geoType, geoStr = matches.groups()
@@ -138,10 +123,7 @@
 
 
 if __name__ == "__main__":
-<<<<<<< HEAD
 
-=======
->>>>>>> 533229c2
     p = "POLYGON((1 1,5 1,5 5,1 5,1 1),(2 2, 3 2, 3 3, 2 3,2 2))"
     pt = "POINT(6 10)"
     l = "LINESTRING(3 4,10 50,20 25)"

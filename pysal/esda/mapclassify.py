"""
A module of classification schemes for choropleth mapping.
"""
__author__ = "Sergio J. Rey"

__all__ = ['Map_Classifier', 'quantile', 'Box_Plot', 'Equal_Interval',
           'Fisher_Jenks', 'Fisher_Jenks_Sampled', 'Jenks_Caspall',
           'Jenks_Caspall_Forced', 'Jenks_Caspall_Sampled',
           'Max_P_Classifier', 'Maximum_Breaks', 'Natural_Breaks',
           'Quantiles', 'Percentiles', 'Std_Mean', 'User_Defined',
           'gadf', 'K_classifiers']


K = 5  # default number of classes in any map scheme with this as an argument
import numpy as np
import scipy.stats as stats
import scipy as sp
import copy
import sys


def quantile(y, k=4):
    """
    Calculates the quantiles for an array

    Parameters
    ----------
    y : array
        (n,1), values to classify
    k : int
        number of quantiles

    Returns
    -------
    implicit  : array
                (n,1), quantile values

    Examples
    --------
    >>> x = np.arange(1000)
    >>> quantile(x)
    array([ 249.75,  499.5 ,  749.25,  999.  ])
    >>> quantile(x, k = 3)
    array([ 333.,  666.,  999.])
    >>>

    Note that if there are enough ties that the quantile values repeat, we
    collapse to pseudo quantiles in which case the number of classes will be
    less than k

    >>> x = [1.0] * 100
    >>> x.extend([3.0] * 40)
    >>> len(x)
    140
    >>> y = np.array(x)
    >>> quantile(y)
    array([ 1.,  3.])
    """
    w = 100. / k
    p = np.arange(w, 100 + w, w)
    if p[-1] > 100.0:
        p[-1] = 100.0
    q = np.array([stats.scoreatpercentile(y, pct) for pct in p])
    return np.unique(q)


def binC(y, bins):
    """
    Bin categorical/qualitative data

    Parameters
    ----------
    y : array
        (n,q), categorical values
    bins : array
           (k,1),  unique values associated with each bin

    Return
    ------
    b : array
        (n,q), bin membership, values between 0 and k-1

    Examples
    --------
    >>> np.random.seed(1)
    >>> x = np.random.randint(2, 8, (10, 3))
    >>> bins = range(2, 8)
    >>> x
    array([[7, 5, 6],
           [2, 3, 5],
           [7, 2, 2],
           [3, 6, 7],
           [6, 3, 4],
           [6, 7, 4],
           [6, 5, 6],
           [4, 6, 7],
           [4, 6, 3],
           [3, 2, 7]])
    >>> y = binC(x, bins)
    >>> y
    array([[5, 3, 4],
           [0, 1, 3],
           [5, 0, 0],
           [1, 4, 5],
           [4, 1, 2],
           [4, 5, 2],
           [4, 3, 4],
           [2, 4, 5],
           [2, 4, 1],
           [1, 0, 5]])
    >>>
    """

    if np.rank(y) == 1:
        k = 1
        n = np.shape(y)[0]
    else:
        n, k = np.shape(y)
    b = np.zeros((n, k), dtype='int')
    for i, bin in enumerate(bins):
        b[np.nonzero(y == bin)] = i

    # check for non-binned items and print a warning if needed
    vals = set(y.flatten())
    for val in vals:
        if val not in bins:
            print 'warning: value not in bin: ', val
            print 'bins: ', bins

    return b


def bin(y, bins):
    """
    bin interval/ratio data

    Parameters
    ----------
    y : array
        (n,q), values to bin
    bins : array
           (k,1), upper bounds of each bin (monotonic)

    Returns
    -------
    b : array
        (n,q), values of values between 0 and k-1

    Examples
    --------
    >>> np.random.seed(1)
    >>> x = np.random.randint(2, 20, (10, 3))
    >>> bins = [10, 15, 20]
    >>> b = bin(x, bins)
    >>> x
    array([[ 7, 13, 14],
           [10, 11, 13],
           [ 7, 17,  2],
           [18,  3, 14],
           [ 9, 15,  8],
           [ 7, 13, 12],
           [16,  6, 11],
           [19,  2, 15],
           [11, 11,  9],
           [ 3,  2, 19]])
    >>> b
    array([[0, 1, 1],
           [0, 1, 1],
           [0, 2, 0],
           [2, 0, 1],
           [0, 1, 0],
           [0, 1, 1],
           [2, 0, 1],
           [2, 0, 1],
           [1, 1, 0],
           [0, 0, 2]])
    >>>
    """
    if np.rank(y) == 1:
        k = 1
        n = np.shape(y)[0]
    else:
        n, k = np.shape(y)
    b = np.zeros((n, k), dtype='int')
    i = len(bins)
    if type(bins) != list:
        bins = bins.tolist()
    binsc = copy.copy(bins)
    while binsc:
        i -= 1
        c = binsc.pop(-1)
        b[np.nonzero(y <= c)] = i
    return b


def bin1d(x, bins):
    """
    place values of a 1-d array into bins and determine counts of values in
    each bin

    Parameters
    ----------
    x : array
        (n, 1), values to bin
    bins : array
           (k,1), upper bounds of each bin (monotonic)

    Returns
    -------
    binIds : array
             1-d array of integer bin Ids

    counts: int
            number of elements of x falling in each bin

    Examples
    --------
    >>> x = np.arange(100, dtype = 'float')
    >>> bins = [25, 74, 100]
    >>> binIds, counts = bin1d(x, bins)
    >>> binIds
    array([0, 0, 0, 0, 0, 0, 0, 0, 0, 0, 0, 0, 0, 0, 0, 0, 0, 0, 0, 0, 0, 0, 0,
           0, 0, 0, 1, 1, 1, 1, 1, 1, 1, 1, 1, 1, 1, 1, 1, 1, 1, 1, 1, 1, 1, 1,
           1, 1, 1, 1, 1, 1, 1, 1, 1, 1, 1, 1, 1, 1, 1, 1, 1, 1, 1, 1, 1, 1, 1,
           1, 1, 1, 1, 1, 1, 2, 2, 2, 2, 2, 2, 2, 2, 2, 2, 2, 2, 2, 2, 2, 2, 2,
           2, 2, 2, 2, 2, 2, 2, 2])
    >>> counts
    array([26, 49, 25])
    """
    left = [-sys.maxint]
    left.extend(bins[0:-1])
    right = bins
    cuts = zip(left, right)
    k = len(bins)
    binIds = np.zeros(x.shape, dtype='int')
    while cuts:
        k -= 1
        l, r = cuts.pop(-1)
        binIds += (x > l) * (x <= r) * k
    counts = np.bincount(binIds)
    return (binIds, counts)


def load_example():
    """
    Helper function for doc tests
    """
    import pysal
    np.random.seed(10)
    dat = pysal.open(pysal.examples.get_path('calempdensity.csv'))
    cal = np.array([record[-1] for record in dat])
    return cal


def natural_breaks(values, k=5, itmax=100):
    """
    natural breaks helper function
    """
    values = np.array(values)
    uv = np.unique(values)
    uvk = len(uv)
    if uvk < k:
        print 'Warning: Not enough unique values in array to form k classes'
        print "Warning: setting k to %d" % uvk
        k = uvk
    sids = np.random.permutation(range(len(uv)))[0:k]
    seeds = uv[sids]
    seeds.sort()
    diffs = abs(np.matrix([values - seed for seed in seeds]))
    c0 = diffs.argmin(axis=0)
    c0 = np.array(c0)[0]
    solving = True
    solved = False
    rk = range(k)
    it = 0
    while solving:
        # get centroids of clusters
        seeds = [np.median(values[c0 == c]) for c in rk]
        seeds.sort()
        # for each value find closest centroid
        diffs = abs(np.matrix([values - seed for seed in seeds]))
        # assign value to that centroid
        c1 = diffs.argmin(axis=0)
        c1 = np.array(c1)[0]
        # compare new classids to previous
        d = abs(c1 - c0)
        if d.sum() == 0:
            solving = False
            solved = True
        else:
            c0 = c1
        it += 1
        if it == itmax:
            solving = False
    class_ids = c1
    cuts = [max(values[c1 == c]) for c in rk]
    return sids, seeds, diffs, class_ids, solved, it, cuts


def _fisher_jenks_means(values, classes=5, sort=True):
    """
    Jenks Optimal (Natural Breaks) algorithm implemented in Python.
    The original Python code comes from here:
    http://danieljlewis.org/2010/06/07/jenks-natural-breaks-algorithm-in-python/
    and is based on a JAVA and Fortran code available here:
    https://stat.ethz.ch/pipermail/r-sig-geo/2006-March/000811.html

    Returns class breaks such that classes are internally homogeneous while
    assuring heterogeneity among classes.

    """

    if sort:
        values.sort()
    mat1 = []
    for i in range(0, len(values) + 1):
        temp = []
        for j in range(0, classes + 1):
            temp.append(0)
        mat1.append(temp)
    mat2 = []
    for i in range(0, len(values) + 1):
        temp = []
        for j in range(0, classes + 1):
            temp.append(0)
        mat2.append(temp)
    for i in range(1, classes + 1):
        mat1[1][i] = 1
        mat2[1][i] = 0
        for j in range(2, len(values) + 1):
            mat2[j][i] = float('inf')
    v = 0.0
    for l in range(2, len(values) + 1):
        s1 = 0.0
        s2 = 0.0
        w = 0.0
        for m in range(1, l + 1):
            i3 = l - m + 1
            val = float(values[i3 - 1])
            s2 += val * val
            s1 += val
            w += 1
            v = s2 - (s1 * s1) / w
            i4 = i3 - 1
            if i4 != 0:
                for j in range(2, classes + 1):
                    if mat2[l][j] >= (v + mat2[i4][j - 1]):
                        mat1[l][j] = i3
                        mat2[l][j] = v + mat2[i4][j - 1]
        mat1[l][1] = 1
        mat2[l][1] = v

    k = len(values)

    kclass = []
    for i in range(0, classes + 1):
        kclass.append(0)
    kclass[classes] = float(values[len(values) - 1])
    kclass[0] = float(values[0])
    countNum = classes
    while countNum >= 2:
        pivot = mat1[k][countNum]
        id = int(pivot - 2)
        kclass[countNum - 1] = values[id]
        k = int(pivot - 1)
        countNum -= 1
    return kclass


class Map_Classifier:
    """
    Abstract class for all map classifications [Slocum2008]_
<<<<<<< HEAD
=======

>>>>>>> c8d921c7
    For an array :math:`y` of :math:`n` values, a map classifier places each value
    :math:`y_i` into one of :math:`k` mutually exclusive and exhaustive classes.
    Each classifer defines the classes based on different criteria, but in all
    cases the following hold for the classifiers in PySAL:

    .. math::

              C_j^l < y_i \le C_j^u \  forall  i \in C_j

    where :math:`C_j` denotes class :math:`j` which has lower bound
          :math:`C_j^l` and upper bound :math:`C_j^u`.





    Map Classifiers Supported

    * :class:`~pysal.esda.mapclassify.Box_Plot`
    * :class:`~pysal.esda.mapclassify.Equal_Interval`
    * :class:`~pysal.esda.mapclassify.Fisher_Jenks`
    * :class:`~pysal.esda.mapclassify.Fisher_Jenks_Sampled`
    * :class:`~pysal.esda.mapclassify.Jenks_Caspall`
    * :class:`~pysal.esda.mapclassify.Jenks_Caspall_Forced`
    * :class:`~pysal.esda.mapclassify.Jenks_Caspall_Sampled`
    * :class:`~pysal.esda.mapclassify.Max_P_Classifier`
    * :class:`~pysal.esda.mapclassify.Maximum_Breaks`
    * :class:`~pysal.esda.mapclassify.Natural_Breaks`
    * :class:`~pysal.esda.mapclassify.Quantiles`
    * :class:`~pysal.esda.mapclassify.Percentiles`
    * :class:`~pysal.esda.mapclassify.Std_Mean`
    * :class:`~pysal.esda.mapclassify.User_Defined`

    Utilities:

    In addition to the classifiers, there are several utility functions that
    can be used to evaluate the properties of a specific classifier for
    different parameter values, or for automatic selection of a classifier and
    number of classes.

    * :func:`~pysal.esda.mapclassify.gadf`
    * :class:`~pysal.esda.mapclassify.K_classifiers`

    """

    def __init__(self, y):
        self.name = 'Map Classifier'
        if hasattr(y, 'values'):
            y = y.values  # fix for pandas
        self.y = y
        self._classify()
        self._summary()

    def _summary(self):
        yb = self.yb
        self.classes = [np.nonzero(yb == c)[0].tolist() for c in range(self.k)]
        self.tss = self.get_tss()
        self.adcm = self.get_adcm()
        self.gadf = self.get_gadf()

    def _classify(self):
        self._set_bins()
        self.yb, self.counts = bin1d(self.y, self.bins)

    def __str__(self):
        st = self._table_string()
        return st

    def __repr__(self):
        return self._table_string()

    def get_tss(self):
        """
        Total sum of squares around class means

        Returns sum of squares over all class means
        """
        tss = 0
        for class_def in self.classes:
            if len(class_def) > 0:
                yc = self.y[class_def]
                css = yc - yc.mean()
                css *= css
                tss += sum(css)
        return tss

    def _set_bins(self):
        pass

    def get_adcm(self):
        """
        Absolute deviation around class median (ADCM).

        Calculates the absolute deviations of each observation about its class
        median as a measure of fit for the classification method.

        Returns sum of ADCM over all classes
        """
        adcm = 0
        for class_def in self.classes:
            if len(class_def) > 0:
                yc = self.y[class_def]
                yc_med = np.median(yc)
                ycd = np.abs(yc - yc_med)
                adcm += sum(ycd)
        return adcm

    def get_gadf(self):
        """
        Goodness of absolute deviation of fit
        """
        adam = (np.abs(self.y - np.median(self.y))).sum()
        gadf = 1 - self.adcm / adam
        return gadf

    def _table_string(self, width=12, decimal=3):
        fmt = ".%df" % decimal
        fmt = "%" + fmt
        largest = max([len(fmt % i) for i in self.bins])
        width = largest
        fmt = "%d.%df" % (width, decimal)
        fmt = "%" + fmt
        h1 = "Lower"
        h1 = h1.center(largest)
        h2 = " "
        h2 = h2.center(10)
        h3 = "Upper"
        h3 = h3.center(largest + 1)

        largest = "%d" % max(self.counts)
        largest = len(largest) + 15
        h4 = "Count"

        h4 = h4.rjust(largest)
        table = []
        header = h1 + h2 + h3 + h4
        table.append(header)
        table.append("=" * len(header))

        for i, up in enumerate(self.bins):
            if i == 0:
                left = " " * width
                left += "   x[i] <= "
            else:
                left = fmt % self.bins[i - 1]
                left += " < x[i] <= "
            right = fmt % self.bins[i]
            row = left + right
            cnt = "%d" % self.counts[i]
            cnt = cnt.rjust(largest)
            row += cnt
            table.append(row)
        name = self.name
        top = name.center(len(row))
        table.insert(0, top)
        table.insert(1, " ")
        table = "\n".join(table)
        return table


class Equal_Interval(Map_Classifier):
    """
    Equal Interval Classification

    Parameters
    ----------
    y : array
        (n,1), values to classify
    k : int
        number of classes required

    Attributes
    ----------

    yb      : array
              (n,1), bin ids for observations,
              each value is the id of the class the observation belongs to
              yb[i] = j  for j>=1  if bins[j-1] < y[i] <= bins[j], yb[i] = 0
              otherwise
    bins    : array
              (k,1), the upper bounds of each class
    k       : int
              the number of classes
    counts  : array
              (k,1), the number of observations falling in each class

    Examples
    --------
    >>> cal = load_example()
    >>> ei = Equal_Interval(cal, k = 5)
    >>> ei.k
    5
    >>> ei.counts
    array([57,  0,  0,  0,  1])
    >>> ei.bins
    array([  822.394,  1644.658,  2466.922,  3289.186,  4111.45 ])
    >>>


    Notes
    -----
    Intervals defined to have equal width:

    .. math::

        bins_j = min(y)+w*(j+1)

    with :math:`w=\\frac{max(y)-min(j)}{k}`
    """

    def __init__(self, y, k=K):
        """
        see class docstring

        """

        self.k = k
        Map_Classifier.__init__(self, y)
        self.name = 'Equal Interval'

    def _set_bins(self):
        y = self.y
        k = self.k
        max_y = max(y)
        min_y = min(y)
        rg = max_y - min_y
        width = rg * 1. / k
        cuts = np.arange(min_y + width, max_y + width, width)
        if len(cuts) > self.k:  # handle overshooting
            cuts = cuts[0:k]
        cuts[-1] = max_y
        bins = cuts.copy()
        self.bins = bins


class Percentiles(Map_Classifier):
    """
    Percentiles Map Classification

    Parameters
    ----------

    y    : array
           attribute to classify
    pct  : array
           percentiles default=[1,10,50,90,99,100]

    Attributes
    ----------
    yb     : array
             bin ids for observations (numpy array n x 1)

    bins   : array
             the upper bounds of each class (numpy array k x 1)

    k      : int
             the number of classes

    counts : int
             the number of observations falling in each class
             (numpy array k x 1)

    Examples
    --------
    >>> cal = load_example()
    >>> p = Percentiles(cal)
    >>> p.bins
    array([  1.35700000e-01,   5.53000000e-01,   9.36500000e+00,
             2.13914000e+02,   2.17994800e+03,   4.11145000e+03])
    >>> p.counts
    array([ 1,  5, 23, 23,  5,  1])
    >>> p2 = Percentiles(cal, pct = [50, 100])
    >>> p2.bins
    array([    9.365,  4111.45 ])
    >>> p2.counts
    array([29, 29])
    >>> p2.k
    2
    """

    def __init__(self, y, pct=[1, 10, 50, 90, 99, 100]):
        self.pct = pct
        Map_Classifier.__init__(self, y)
        self.name = 'Percentiles'

    def _set_bins(self):
        y = self.y
        pct = self.pct
        self.bins = np.array([stats.scoreatpercentile(y, p) for p in pct])
        self.k = len(self.bins)


class Box_Plot(Map_Classifier):
    """
    Box_Plot Map Classification


    Parameters
    ----------
    y     : array
            attribute to classify
    hinge : float
            multiplier for IQR

    Attributes
    ----------
    yb : array
        (n,1), bin ids for observations
    bins : array
          (n,1), the upper bounds of each class  (monotonic)
    k : int
        the number of classes
    counts : array
             (k,1), the number of observations falling in each class
    low_outlier_ids : array
        indices of observations that are low outliers
    high_outlier_ids : array
        indices of observations that are high outliers

    Notes
    -----

    The bins are set as follows::

        bins[0] = q[0]-hinge*IQR
        bins[1] = q[0]
        bins[2] = q[1]
        bins[3] = q[2]
        bins[4] = q[2]+hinge*IQR
        bins[5] = inf  (see Notes)

    where q is an array of the first three quartiles of y and
    IQR=q[2]-q[0]

    If q[2]+hinge*IQR > max(y) there will only be 5 classes and no high
    outliers, otherwise, there will be 6 classes and at least one high
    outlier.

    Examples
    --------
    >>> cal = load_example()
    >>> bp = Box_Plot(cal)
    >>> bp.bins
    array([ -5.28762500e+01,   2.56750000e+00,   9.36500000e+00,
             3.95300000e+01,   9.49737500e+01,   4.11145000e+03])
    >>> bp.counts
    array([ 0, 15, 14, 14,  6,  9])
    >>> bp.high_outlier_ids
    array([ 0,  6, 18, 29, 33, 36, 37, 40, 42])
    >>> cal[bp.high_outlier_ids]
    array([  329.92,   181.27,   370.5 ,   722.85,   192.05,   110.74,
            4111.45,   317.11,   264.93])
    >>> bx = Box_Plot(np.arange(100))
    >>> bx.bins
    array([ -49.5 ,   24.75,   49.5 ,   74.25,  148.5 ])

    """

    def __init__(self, y, hinge=1.5):
        """
        Parameters
        ----------
        y : array (n,1)
            attribute to classify
        hinge : float
            multiple of inter-quartile range (default=1.5)
        """
        self.hinge = hinge
        Map_Classifier.__init__(self, y)
        self.name = 'Box Plot'

    def _set_bins(self):
        y = self.y
        pct = [25, 50, 75, 100]
        bins = [stats.scoreatpercentile(y, p) for p in pct]
        iqr = bins[-2] - bins[0]
        self.iqr = iqr
        pivot = self.hinge * iqr
        left_fence = bins[0] - pivot
        right_fence = bins[-2] + pivot
        if right_fence < bins[-1]:
            bins.insert(-1, right_fence)
        else:
            bins[-1] = right_fence
        bins.insert(0, left_fence)
        self.bins = np.array(bins)
        self.k = len(pct)

    def _classify(self):
        Map_Classifier._classify(self)
        self.low_outlier_ids = np.nonzero(self.yb == 0)[0]
        self.high_outlier_ids = np.nonzero(self.yb == 5)[0]


class Quantiles(Map_Classifier):
    """
    Quantile Map Classification

    Parameters
    ----------
    y : array
        (n,1), values to classify
    k : int
        number of classes required

    Attributes
    ----------

    yb      : array
              (n,1), bin ids for observations,
              each value is the id of the class the observation belongs to
              yb[i] = j  for j>=1  if bins[j-1] < y[i] <= bins[j], yb[i] = 0
              otherwise
    bins    : array
              (k,1), the upper bounds of each class
    k       : int
              the number of classes
    counts  : array
              (k,1), the number of observations falling in each class


    Examples
    --------
    >>> cal = load_example()
    >>> q = Quantiles(cal, k = 5)
    >>> q.bins
    array([  1.46400000e+00,   5.79800000e+00,   1.32780000e+01,
             5.46160000e+01,   4.11145000e+03])
    >>> q.counts
    array([12, 11, 12, 11, 12])
    >>>
    """

    def __init__(self, y, k=K):
        self.k = k
        Map_Classifier.__init__(self, y)
        self.name = 'Quantiles'

    def _set_bins(self):
        y = self.y
        k = self.k
        self.bins = quantile(y, k=k)


class Std_Mean(Map_Classifier):
    """
    Standard Deviation and Mean Map Classification

    Parameters
    ----------
    y         : array
                (n,1), values to classify
    multiples : array
                the multiples of the standard deviation to add/subtract from
                the sample mean to define the bins, default=[-2,-1,1,2]

    Attributes
    ----------

    yb      : array
              (n,1), bin ids for observations,
    bins    : array
              (k,1), the upper bounds of each class
    k       : int
              the number of classes
    counts  : array
              (k,1), the number of observations falling in each class

    Examples
    --------
    >>> cal = load_example()
    >>> st = Std_Mean(cal)
    >>> st.k
    5
    >>> st.bins
    array([ -967.36235382,  -420.71712519,   672.57333208,  1219.21856072,
            4111.45      ])
    >>> st.counts
    array([ 0,  0, 56,  1,  1])
    >>>
    >>> st3 = Std_Mean(cal, multiples = [-3, -1.5, 1.5, 3])
    >>> st3.bins
    array([-1514.00758246,  -694.03973951,   945.8959464 ,  1765.86378936,
            4111.45      ])
    >>> st3.counts
    array([ 0,  0, 57,  0,  1])
    >>>

    """
    def __init__(self, y, multiples=[-2, -1, 1, 2]):
        self.multiples = multiples
        Map_Classifier.__init__(self, y)
        self.name = 'Std_Mean'

    def _set_bins(self):
        y = self.y
        s = y.std(ddof=1)
        m = y.mean()
        cuts = [m + s * w for w in self.multiples]
        y_max = y.max()
        if cuts[-1] < y_max:
            cuts.append(y_max)
        self.bins = np.array(cuts)
        self.k = len(cuts)


class Maximum_Breaks(Map_Classifier):
    """
    Maximum Breaks Map Classification

    Parameters
    ----------
    y  : array
         (n, 1), values to classify

    k  : int
         number of classes required

    mindiff : float
              The minimum difference between class breaks

    Attributes
    ----------
    yb : array
         (n, 1), bin ids for observations

    bins : array
           (k, 1), the upper bounds of each class

    k    : int
           the number of classes

    counts : array
             (k, 1), the number of observations falling in each class (numpy
             array k x 1)

    Examples
    --------
    >>> cal = load_example()
    >>> mb = Maximum_Breaks(cal, k = 5)
    >>> mb.k
    5
    >>> mb.bins
    array([  146.005,   228.49 ,   546.675,  2417.15 ,  4111.45 ])
    >>> mb.counts
    array([50,  2,  4,  1,  1])
    >>>

    """
    def __init__(self, y, k=5, mindiff=0):
        self.k = k
        self.mindiff = mindiff
        Map_Classifier.__init__(self, y)
        self.name = 'Maximum_Breaks'

    def _set_bins(self):
        xs = self.y.copy()
        k = self.k
        xs.sort()
        min_diff = self.mindiff
        d = xs[1:] - xs[:-1]
        diffs = d[np.nonzero(d > min_diff)]
        diffs = sp.unique(diffs)
        k1 = k - 1
        if len(diffs) > k1:
            diffs = diffs[-k1:]
        mp = []
        self.cids = []
        for diff in diffs:
            ids = np.nonzero(d == diff)
            for id in ids:
                self.cids.append(id[0])
                cp = ((xs[id] + xs[id + 1]) / 2.)
                mp.append(cp[0])
        mp.append(xs[-1])
        mp.sort()
        self.bins = np.array(mp)


class Natural_Breaks(Map_Classifier):
    """
    Natural Breaks Map Classification

    Parameters
    ----------
    y       : array
              (n,1), values to classify
    k       : int
              number of classes required
    initial : int
              number of initial solutions to generate, (default=100)

    Attributes
    ----------

    yb      : array
              (n,1), bin ids for observations,
    bins    : array
              (k,1), the upper bounds of each class
    k       : int
              the number of classes
    counts  : array
              (k,1), the number of observations falling in each class

    Examples
    --------
    >>> import numpy as np
    >>> np.random.seed(10)
    >>> cal = load_example()
    >>> nb = Natural_Breaks(cal, k = 5)
    >>> nb.k
    5
    >>> nb.counts
    array([14, 13, 14, 10,  7])
    >>> nb.bins
    array([  1.81000000e+00,   7.60000000e+00,   2.98200000e+01,
             1.81270000e+02,   4.11145000e+03])
    >>> x = np.array([1] * 50)
    >>> x[-1] = 20
    >>> nb = Natural_Breaks(x, k = 5, initial = 0)
    Warning: Not enough unique values in array to form k classes
    Warning: setting k to 2
    >>> nb.bins
    array([ 1, 20])
    >>> nb.counts
    array([49,  1])


    Notes
    -----
    There is a tradeoff here between speed and consistency of the
    classification
    If you want more speed, set initial to a smaller value (0
    would result in the best speed, if you want more consistent classes in
    multiple runs of Natural_Breaks on the same data, set initial to a
    higher value.


    """
    def __init__(self, y, k=K, initial=100):
        self.k = k
        self.initial = initial
        Map_Classifier.__init__(self, y)
        self.name = 'Natural_Breaks'

    def _set_bins(self):

        x = self.y.copy()
        k = self.k
        res0 = natural_breaks(x, k)
        fit = res0[2].sum()
        for i in xrange(self.initial):
            res = natural_breaks(x, k)
            fit_i = res[2].sum()
            if fit_i < fit:
                res0 = res
        self.bins = np.array(res0[-1])
        self.k = len(self.bins)
        self.iterations = res0[-2]


class Fisher_Jenks(Map_Classifier):
    """
    Fisher Jenks optimal classifier - mean based

    Parameters
    ----------
    y : array
        (n,1), values to classify
    k : int
        number of classes required

    Attributes
    ----------

    yb      : array
              (n,1), bin ids for observations
    bins    : array
              (k,1), the upper bounds of each class
    k       : int
              the number of classes
    counts  : array
              (k,1), the number of observations falling in each class


    Examples
    --------

    >>> cal = load_example()
    >>> fj = Fisher_Jenks(cal)
    >>> fj.adcm
    799.24000000000001
    >>> fj.bins
    array([   75.29,   192.05,   370.5 ,   722.85,  4111.45])
    >>> fj.counts
    array([49,  3,  4,  1,  1])
    >>>
    """

    def __init__(self, y, k=K):

        nu = len(np.unique(y))
        if nu < k:
            raise ValueError("Fewer unique values than specified classes.")
        self.k = k
        Map_Classifier.__init__(self, y)
        self.name = "Fisher_Jenks"

    def _set_bins(self):
        x = self.y.copy()
        self.bins = np.array(_fisher_jenks_means(x, classes=self.k)[1:])


class Fisher_Jenks_Sampled(Map_Classifier):
    """
    Fisher Jenks optimal classifier - mean based using random sample

    Parameters
    ----------
    y      : array
             (n,1), values to classify
    k      : int
             number of classes required
    pct    : float
             The percentage of n that should form the sample
             If pct is specified such that n*pct > 1000, then
             pct = 1000./n, unless truncate is False
    truncate : boolean
               truncate pct in cases where pct * n > 1000., (Default True)

    Attributes
    ----------

    yb      : array
              (n,1), bin ids for observations
    bins    : array
              (k,1), the upper bounds of each class
    k       : int
              the number of classes
    counts  : array
              (k,1), the number of observations falling in each class

    Examples
    --------

    (Turned off due to timing being different across hardware)

    """

    def __init__(self, y, k=K, pct=0.10, truncate=True):
        self.k = k
        n = y.size

        if (pct * n > 1000) and truncate:
            pct = 1000. / n
        ids = np.random.random_integers(0, n - 1, n * pct)
        yr = y[ids]
        yr[-1] = max(y)  # make sure we have the upper bound
        yr[0] = min(y)  # make sure we have the min
        self.original_y = y
        self.pct = pct
        self.yr = yr
        self.yr_n = yr.size
        Map_Classifier.__init__(self, yr)
        self.yb, self.counts = bin1d(y, self.bins)
        self.name = "Fisher_Jenks_Sampled"
        self.y = y
        self._summary()  # have to recalculate summary stats

    def _set_bins(self):
        fj = Fisher_Jenks(self.y, self.k)
        self.bins = fj.bins


class Jenks_Caspall(Map_Classifier):
    """
    Jenks Caspall  Map Classification

    Parameters
    ----------
    y : array
        (n,1), values to classify
    k : int
        number of classes required

    Attributes
    ----------

    yb      : array
              (n,1), bin ids for observations,
    bins    : array
              (k,1), the upper bounds of each class
    k       : int
              the number of classes
    counts  : array
              (k,1), the number of observations falling in each class


    Examples
    --------
    >>> cal = load_example()
    >>> jc = Jenks_Caspall(cal, k = 5)
    >>> jc.bins
    array([  1.81000000e+00,   7.60000000e+00,   2.98200000e+01,
             1.81270000e+02,   4.11145000e+03])
    >>> jc.counts
    array([14, 13, 14, 10,  7])

    """
    def __init__(self, y, k=K):
        self.k = k
        Map_Classifier.__init__(self, y)
        self.name = "Jenks_Caspall"

    def _set_bins(self):
        x = self.y.copy()
        k = self.k
        # start with quantiles
        q = quantile(x, k)
        solving = True
        xb, cnts = bin1d(x, q)
        # class means
        if x.ndim == 1:
            x.shape = (x.size, 1)
        n, k = x.shape
        xm = [np.median(x[xb == i]) for i in np.unique(xb)]
        xb0 = xb.copy()
        q = xm
        it = 0
        rk = range(self.k)
        while solving:
            xb = np.zeros(xb0.shape, int)
            d = abs(x - q)
            xb = d.argmin(axis=1)
            if (xb0 == xb).all():
                solving = False
            else:
                xb0 = xb
            it += 1
            q = np.array([np.median(x[xb == i]) for i in rk])
        cuts = np.array([max(x[xb == i]) for i in sp.unique(xb)])
        cuts.shape = (len(cuts),)
        self.bins = cuts
        self.iterations = it


class Jenks_Caspall_Sampled(Map_Classifier):
    """
    Jenks Caspall Map Classification using a random sample

    Parameters
    ----------

    y       : array
              (n,1), values to classify
    k       : int
              number of classes required
    pct     : float
              The percentage of n that should form the sample
              If pct is specified such that n*pct > 1000, then pct = 1000./n

    Attributes
    ----------

    yb      : array
              (n,1), bin ids for observations,
    bins    : array
              (k,1), the upper bounds of each class
    k       : int
              the number of classes
    counts  : array
              (k,1), the number of observations falling in each class


    Examples
    --------

    >>> cal = load_example()
    >>> x = np.random.random(100000)
    >>> jc = Jenks_Caspall(x)
    >>> jcs = Jenks_Caspall_Sampled(x)
    >>> jc.bins
    array([ 0.19770952,  0.39695769,  0.59588617,  0.79716865,  0.99999425])
    >>> jcs.bins
    array([ 0.18877882,  0.39341638,  0.6028286 ,  0.80070925,  0.99999425])
    >>> jc.counts
    array([19804, 20005, 19925, 20178, 20088])
    >>> jcs.counts
    array([18922, 20521, 20980, 19826, 19751])
    >>>

    # not for testing since we get different times on different hardware
    # just included for documentation of likely speed gains
    #>>> t1 = time.time(); jc = Jenks_Caspall(x); t2 = time.time()
    #>>> t1s = time.time(); jcs = Jenks_Caspall_Sampled(x); t2s = time.time()
    #>>> t2 - t1; t2s - t1s
    #1.8292930126190186
    #0.061631917953491211

    Notes
    -----
    This is intended for large n problems. The logic is to apply
    Jenks_Caspall to a random subset of the y space and then bin the
    complete vector y on the bins obtained from the subset. This would
    trade off some "accuracy" for a gain in speed.

    """

    def __init__(self, y, k=K, pct=0.10):
        self.k = k
        n = y.size
        if pct * n > 1000:
            pct = 1000. / n
        ids = np.random.random_integers(0, n - 1, n * pct)
        yr = y[ids]
        yr[0] = max(y)  # make sure we have the upper bound
        self.original_y = y
        self.pct = pct
        self.yr = yr
        self.yr_n = yr.size
        Map_Classifier.__init__(self, yr)
        self.yb, self.counts = bin1d(y, self.bins)
        self.name = "Jenks_Caspall_Sampled"
        self.y = y
        self._summary()  # have to recalculate summary stats

    def _set_bins(self):
        jc = Jenks_Caspall(self.y, self.k)
        self.bins = jc.bins
        self.iterations = jc.iterations


class Jenks_Caspall_Forced(Map_Classifier):
    """

    Jenks Caspall  Map Classification with forced movements

    Parameters
    ----------
    y : array
        (n,1), values to classify
    k : int
        number of classes required

    Attributes
    ----------

    yb      : array
              (n,1), bin ids for observations
    bins    : array
              (k,1), the upper bounds of each class
    k       : int
              the number of classes
    counts  : array
              (k,1), the number of observations falling in each class


    Examples
    --------
    >>> cal = load_example()
    >>> jcf = Jenks_Caspall_Forced(cal, k = 5)
    >>> jcf.k
    5
    >>> jcf.bins
    array([[  1.34000000e+00],
           [  5.90000000e+00],
           [  1.67000000e+01],
           [  5.06500000e+01],
           [  4.11145000e+03]])
    >>> jcf.counts
    array([12, 12, 13,  9, 12])
    >>> jcf4 = Jenks_Caspall_Forced(cal, k = 4)
    >>> jcf4.k
    4
    >>> jcf4.bins
    array([[  2.51000000e+00],
           [  8.70000000e+00],
           [  3.66800000e+01],
           [  4.11145000e+03]])
    >>> jcf4.counts
    array([15, 14, 14, 15])
    >>>
    """
    def __init__(self, y, k=K):
        self.k = k
        Map_Classifier.__init__(self, y)
        self.name = "Jenks_Caspall_Forced"

    def _set_bins(self):
        x = self.y.copy()
        k = self.k
        q = quantile(x, k)
        solving = True
        xb, cnt = bin1d(x, q)
        # class means
        if x.ndim == 1:
            x.shape = (x.size, 1)
        n, tmp = x.shape
        xm = [x[xb == i].mean() for i in np.unique(xb)]
        q = xm
        xbar = np.array([xm[xbi] for xbi in xb])
        xbar.shape = (n, 1)
        ss = x - xbar
        ss *= ss
        ss = sum(ss)
        down_moves = up_moves = 0
        solving = True
        it = 0
        while solving:
            # try upward moves first
            moving_up = True
            while moving_up:
                class_ids = sp.unique(xb)
                nk = [sum(xb == j) for j in class_ids]
                candidates = nk[:-1]
                i = 0
                up_moves = 0
                while candidates:
                    nki = candidates.pop(0)
                    if nki > 1:
                        ids = np.nonzero(xb == class_ids[i])
                        mover = max(ids[0])
                        tmp = xb.copy()
                        tmp[mover] = xb[mover] + 1
                        tm = [x[tmp == j].mean() for j in sp.unique(tmp)]
                        txbar = np.array([tm[xbi] for xbi in tmp])
                        txbar.shape = (n, 1)
                        tss = x - txbar
                        tss *= tss
                        tss = sum(tss)
                        if tss < ss:
                            xb = tmp
                            ss = tss
                            candidates = []
                            up_moves += 1
                    i += 1
                if not up_moves:
                    moving_up = False
            moving_down = True
            while moving_down:
                class_ids = sp.unique(xb)
                nk = [sum(xb == j) for j in class_ids]
                candidates = nk[1:]
                i = 1
                down_moves = 0
                while candidates:
                    nki = candidates.pop(0)
                    if nki > 1:
                        ids = np.nonzero(xb == class_ids[i])
                        mover = min(ids[0])
                        mover_class = xb[mover]
                        target_class = mover_class - 1
                        tmp = xb.copy()
                        tmp[mover] = target_class
                        tm = [x[tmp == j].mean() for j in sp.unique(tmp)]
                        txbar = np.array([tm[xbi] for xbi in tmp])
                        txbar.shape = (n, 1)
                        tss = x - txbar
                        tss *= tss
                        tss = sum(tss)
                        if tss < ss:
                            xb = tmp
                            ss = tss
                            candidates = []
                            down_moves += 1
                    i += 1
                if not down_moves:
                    moving_down = False
            if not up_moves and not down_moves:
                solving = False
            it += 1
        cuts = [max(x[xb == c]) for c in sp.unique(xb)]
        self.bins = np.array(cuts)
        self.iterations = it


class User_Defined(Map_Classifier):
    """
    User Specified Binning


    Parameters
    ----------
    y    : array
           (n,1), values to classify
    bins : array
           (k,1), upper bounds of classes (have to be monotically increasing)

    Attributes
    ----------

    yb      : array
              (n,1), bin ids for observations,
    bins    : array
              (k,1), the upper bounds of each class
    k       : int
              the number of classes
    counts  : array
              (k,1), the number of observations falling in each class


    Examples
    --------
    >>> cal = load_example()
    >>> bins = [20, max(cal)]
    >>> bins
    [20, 4111.4499999999998]
    >>> ud = User_Defined(cal, bins)
    >>> ud.bins
    array([   20.  ,  4111.45])
    >>> ud.counts
    array([37, 21])
    >>> bins = [20, 30]
    >>> ud = User_Defined(cal, bins)
    >>> ud.bins
    array([   20.  ,    30.  ,  4111.45])
    >>> ud.counts
    array([37,  4, 17])
    >>>


    Notes
    -----
    If upper bound of user bins does not exceed max(y) we append an
    additional bin.

    """

    def __init__(self, y, bins):
        if bins[-1] < max(y):
            bins.append(max(y))
        self.k = len(bins)
        self.bins = np.array(bins)
        self.y = y
        Map_Classifier.__init__(self, y)
        self.name = 'User Defined'

    def _set_bins(self):
        pass


class Max_P_Classifier(Map_Classifier):
    """
    Max_P Map Classification

    Based on Max_p regionalization algorithm

    Parameters
    ----------
    y       : array
              (n,1), values to classify
    k       : int
              number of classes required
    initial : int
              number of initial solutions to use prior to swapping

    Attributes
    ----------

    yb      : array
              (n,1), bin ids for observations,
    bins    : array
              (k,1), the upper bounds of each class
    k       : int
              the number of classes
    counts  : array
              (k,1), the number of observations falling in each class

    Examples
    --------
    >>> import pysal
    >>> cal = pysal.esda.mapclassify.load_example()
    >>> mp = pysal.Max_P_Classifier(cal)
    >>> mp.bins
    array([    8.7 ,    16.7 ,    20.47,    66.26,  4111.45])
    >>> mp.counts
    array([29,  8,  1, 10, 10])

    """
    def __init__(self, y, k=K, initial=1000):
        self.k = k
        self.initial = initial
        Map_Classifier.__init__(self, y)
        self.name = "Max_P"

    def _set_bins(self):
        x = self.y.copy()
        k = self.k
        q = quantile(x, k)
        if x.ndim == 1:
            x.shape = (x.size, 1)
        n, tmp = x.shape
        x.sort(axis=0)
        # find best of initial solutions
        solution = 0
        best_tss = x.var() * x.shape[0]
        tss_all = np.zeros((self.initial, 1))
        while solution < self.initial:
            remaining = range(n)
            seeds = [np.nonzero(di == min(
                di))[0][0] for di in [np.abs(x - qi) for qi in q]]
            rseeds = np.random.permutation(range(k)).tolist()
            [remaining.remove(seed) for seed in seeds]
            self.classes = classes = []
            [classes.append([seed]) for seed in seeds]
            while rseeds:
                seed_id = rseeds.pop()
                current = classes[seed_id]
                growing = True
                while growing:
                    current = classes[seed_id]
                    low = current[0]
                    high = current[-1]
                    left = low - 1
                    right = high + 1
                    move_made = False
                    if left in remaining:
                        current.insert(0, left)
                        remaining.remove(left)
                        move_made = True
                    if right in remaining:
                        current.append(right)
                        remaining.remove(right)
                        move_made = True
                    if move_made:
                        classes[seed_id] = current
                    else:
                        growing = False
            tss = _fit(self.y, classes)
            tss_all[solution] = tss
            if tss < best_tss:
                best_solution = classes
                best_it = solution
                best_tss = tss
            solution += 1
        classes = best_solution
        self.best_it = best_it
        self.tss = best_tss
        self.a2c = a2c = {}
        self.tss_all = tss_all
        for r, cl in enumerate(classes):
            for a in cl:
                a2c[a] = r
        swapping = True
        while swapping:
            rseeds = np.random.permutation(range(k)).tolist()
            total_moves = 0
            while rseeds:
                id = rseeds.pop()
                growing = True
                total_moves = 0
                while growing:
                    target = classes[id]
                    left = target[0] - 1
                    right = target[-1] + 1
                    n_moves = 0
                    if left in a2c:
                        left_class = classes[a2c[left]]
                        if len(left_class) > 1:
                            a = left_class[-1]
                            if self._swap(left_class, target, a):
                                target.insert(0, a)
                                left_class.remove(a)
                                a2c[a] = id
                                n_moves += 1
                    if right in a2c:
                        right_class = classes[a2c[right]]
                        if len(right_class) > 1:
                            a = right_class[0]
                            if self._swap(right_class, target, a):
                                target.append(a)
                                right_class.remove(a)
                                n_moves += 1
                                a2c[a] = id
                    if not n_moves:
                        growing = False
                total_moves += n_moves
            if not total_moves:
                swapping = False
        xs = self.y.copy()
        xs.sort()
        self.bins = np.array([xs[cl][-1] for cl in classes])

    def _ss(self, class_def):
        """calculates sum of squares for a class"""
        yc = self.y[class_def]
        css = yc - yc.mean()
        css *= css
        return sum(css)

    def _swap(self, class1, class2, a):
        """evaluate cost of moving a from class1 to class2"""
        ss1 = self._ss(class1)
        ss2 = self._ss(class2)
        tss1 = ss1 + ss2
        class1c = copy.copy(class1)
        class2c = copy.copy(class2)
        class1c.remove(a)
        class2c.append(a)
        ss1 = self._ss(class1c)
        ss2 = self._ss(class2c)
        tss2 = ss1 + ss2
        if tss1 < tss2:
            return False
        else:
            return True


def _fit(y, classes):
    """Calculate the total sum of squares for a vector y classified into
    classes

    Parameters
    ----------
    y : array
        (n,1), variable to be classified

    classes : array
              (k,1), integer values denoting class membership

    """
    tss = 0
    for class_def in classes:
        yc = y[class_def]
        css = yc - yc.mean()
        css *= css
        tss += sum(css)
    return tss

kmethods = {}
kmethods["Quantiles"] = Quantiles
kmethods["Fisher_Jenks"] = Fisher_Jenks
kmethods['Natural_Breaks'] = Natural_Breaks
kmethods['Maximum_Breaks'] = Maximum_Breaks


def gadf(y, method="Quantiles", maxk=15, pct=0.8):
    """
    Evaluate the Goodness of Absolute Deviation Fit of a Classifier
    Finds the minimum value of k for which gadf>pct

    Parameters
    ----------

    y      : array
             (n, 1) values to be classified
    method : {'Quantiles, 'Fisher_Jenks', 'Maximum_Breaks', 'Natrual_Breaks'}
    maxk   : int
             maximum value of k to evaluate
    pct    : float
             The percentage of GADF to exceed

    Returns
    -------
    k : int
        number of classes
    cl : object
         instance of the classifier at k
    gadf : float
           goodness of absolute deviation fit

    Examples
    --------
    >>> cal = load_example()
    >>> qgadf = gadf(cal)
    >>> qgadf[0]
    15
    >>> qgadf[-1]
    0.37402575909092828

    Quantiles fail to exceed 0.80 before 15 classes. If we lower the bar to
    0.2 we see quintiles as a result

    >>> qgadf2 = gadf(cal, pct = 0.2)
    >>> qgadf2[0]
    5
    >>> qgadf2[-1]
    0.21710231966462412
    >>>

    Notes
    -----

    The GADF is defined as:

        .. math::

            GADF = 1 - \sum_c \sum_{i \in c}
                   |y_i - y_{c,med}|  / \sum_i |y_i - y_{med}|

        where :math:`y_{med}` is the global median and :math:`y_{c,med}` is
        the median for class :math:`c`.

    See Also
    --------
    K_classifiers
    """

    y = np.array(y)
    adam = (np.abs(y - np.median(y))).sum()
    for k in range(2, maxk + 1):
        cl = kmethods[method](y, k)
        gadf = 1 - cl.adcm / adam
        if gadf > pct:
            break
    return (k, cl, gadf)


class K_classifiers:
    """
    Evaluate all k-classifers and pick optimal based on k and GADF

    Parameters
    ----------
    y      : array
             (n,1), values to be classified
    pct    : float
             The percentage of GADF to exceed

    Attributes
    ----------
    best   :  object
              instance of the optimal Map_Classifier
    results : dictionary
              keys are classifier names, values are the Map_Classifier
              instances with the best pct for each classifer

    Examples
    --------

    >>> cal = load_example()
    >>> ks = K_classifiers(cal)
    >>> ks.best.name
    'Fisher_Jenks'
    >>> ks.best.k
    4
    >>> ks.best.gadf
    0.84810327199081048
    >>>

    Notes
    -----
    This can be used to suggest a classification scheme.

    See Also
    --------
    gadf

    """
    def __init__(self, y, pct=0.8):
        results = {}
        best = gadf(y, "Fisher_Jenks", maxk=len(y) - 1, pct=pct)
        pct0 = best[0]
        k0 = best[-1]
        keys = kmethods.keys()
        keys.remove("Fisher_Jenks")
        results["Fisher_Jenks"] = best
        for method in keys:
            results[method] = gadf(y, method, maxk=len(y) - 1, pct=pct)
            k1 = results[method][0]
            pct1 = results[method][-1]
            if (k1 < k0) or (k1 == k0 and pct0 < pct1):
                best = results[method]
                k0 = k1
                pct0 = pct1
        self.results = results
        self.best = best[1]


def fj(x, k=5):
    y = x.copy()
    y.sort()
    d = {}
    initial = opt_part(y)
    # d has key = number of groups
    # value: list of ids, list of group tss, group size
    split_id = [initial[0]]
    tss = initial[1:]  # left and right within tss
    sizes = [split_id - 1, len(y) - split_id]
    d[2] = [split_id, tss, sizes]
    return d


def opt_part(x):
    """
    Find optimal bi-partition of x values

    Parameters
    -----------

    x : array
        (n,1), Array of attribute values

    Returns
    -------
    opt_i : int
            partition index
    tss : float
          toal sum of squares
    left_min : float
               variance to the left of the break (including the break)
    right_min : float
                variance to the right of the break


    """

    n = len(x)
    tss = np.inf
    opt_i = -999
    for i in xrange(1, n):
        print i
        left = x[:i].var() * i
        right = x[i:].var() * (n - i)
        tss_i = left + right
        if tss_i < tss:
            opt_i = i
            tss = tss_i
            left_min = left
            right_min = right
    return (opt_i, tss, left_min, right_min)<|MERGE_RESOLUTION|>--- conflicted
+++ resolved
@@ -370,10 +370,7 @@
 class Map_Classifier:
     """
     Abstract class for all map classifications [Slocum2008]_
-<<<<<<< HEAD
-=======
-
->>>>>>> c8d921c7
+
     For an array :math:`y` of :math:`n` values, a map classifier places each value
     :math:`y_i` into one of :math:`k` mutually exclusive and exhaustive classes.
     Each classifer defines the classes based on different criteria, but in all

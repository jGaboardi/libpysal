repos: 
-   repo: https://github.com/ambv/black
    rev: stable
    hooks: 
    - id: black
<<<<<<< HEAD
      language_version: python3.8
=======
      language_version: python3.8
>>>>>>> f76d9bb7
<|MERGE_RESOLUTION|>--- conflicted
+++ resolved
@@ -3,8 +3,4 @@
     rev: stable
     hooks: 
     - id: black
-<<<<<<< HEAD
-      language_version: python3.8
-=======
-      language_version: python3.8
->>>>>>> f76d9bb7
+      language_version: python3.8
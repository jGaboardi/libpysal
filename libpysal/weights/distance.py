__all__ = ["KNN", "Kernel", "DistanceBand"]

__author__ = (
    "Sergio J. Rey <sjsrey@gmail.com>, Levi John Wolf <levi.john.wolf@gmail.com>"
)


from ..cg.kdtree import KDTree
from .weights import W, WSP
from .util import (
    isKDTree,
    get_ids,
    get_points_array_from_shapefile,
    get_points_array,
    WSP2W,
)
<<<<<<< HEAD
=======
from .raster import _da_checker
>>>>>>> 533229c2
import copy
from warnings import warn as Warn
from scipy.spatial import distance_matrix
import scipy.sparse as sp
import numpy as np


def knnW(data, k=2, p=2, ids=None, radius=None, distance_metric="euclidean"):
<<<<<<< HEAD
    """This is deprecated. Use the ``libpysal.weights.KNN`` class instead."""
    # Warn("This function is deprecated. Please use libpysal.weights.KNN", UserWarning)
=======
    """
    This is deprecated. Use the pysal.weights.KNN class instead. 
    """
    # Warn('This function is deprecated. Please use pysal.weights.KNN', UserWarning)
>>>>>>> 533229c2
    return KNN(data, k=k, p=p, ids=ids, radius=radius, distance_metric=distance_metric)


class KNN(W):
    """Creates nearest neighbor weights matrix based on `k` nearest neighbors.

    Parameters
    ----------
    data : {libpysal.cg.KDTree, libpysal.cg.ArcKDTree}
        An ``(n,k)`` array of `n` observations on `k` characteristics
        used to measure distances between the `n` objects.
    k : int
        The number of nearest neighbors. Default is ``2``.
    p : {int, float}
        Minkowski `p`-norm distance metric parameter where
        :math:`1<=\mathtt{p}<=\infty`. ``2`` is Euclidean distance and
        ``1`` is Manhattan distance. This parameter is ignored if the
        ``KDTree`` is an ``ArcKDTree``. Default is ``2``.
    ids : list
        Identifiers to attach to each observation. Default is ``None``.
    radius : float
        If supplied arc distances will be calculated based on the given radius
        and ``p`` will be ignored. Default is ``None``.
        See ``libpysal.cg.KDTree`` for more details.
    distance_metric : str
        Either ``'euclidean'`` or ``'arc'``. Default is ``'euclidean'``.
        See ``libpysal.cg.KDTree`` for more details.
    **kwargs : dict
        Keyword arguments for ``libpysal.weights.W``.
    
    Returns
    -------
    w : libpysal.weights.KNN
        A `k` nearest neighbors weights instance.

    Examples
    --------
    
    >>> import libpysal
    >>> import numpy as np
    >>> points = [(10, 10), (20, 10), (40, 10), (15, 20), (30, 20), (30, 30)]
    >>> kd = libpysal.cg.KDTree(np.array(points))
    >>> wnn2 = libpysal.weights.KNN(kd, 2)
    >>> [1,3] == wnn2.neighbors[0]
    True
    
    >>> wnn2 = KNN(kd,2)
    >>> wnn2[0]
    {1: 1.0, 3: 1.0}
    >>> wnn2[1]
    {0: 1.0, 3: 1.0}

    Now with 1 rather than 0 offset:

    >>> wnn2 = libpysal.weights.KNN(kd, 2, ids=range(1, 7))
    >>> wnn2[1]
    {2: 1.0, 4: 1.0}
    >>> wnn2[2]
    {1: 1.0, 4: 1.0}
    >>> 0 in wnn2.neighbors
    False

    Notes
    -----

    Ties between neighbors of equal distance are arbitrarily broken.

    See Also
    --------
    
    libpysal.weights.W
    
    """

    def __init__(
        self,
        data,
        k=2,
        p=2,
        ids=None,
        radius=None,
        distance_metric="euclidean",
        **kwargs
    ):
<<<<<<< HEAD

        if radius is not None:
            distance_metric = "arc"

=======
        if radius is not None:
            distance_metric = "arc"
>>>>>>> 533229c2
        if isKDTree(data):
            self.kdtree = data
            self.data = self.kdtree.data
        else:
            self.kdtree = KDTree(data, radius=radius, distance_metric=distance_metric)
            self.data = self.kdtree.data

        self.k = k
        self.p = p
<<<<<<< HEAD

=======
>>>>>>> 533229c2
        this_nnq = self.kdtree.query(self.data, k=k + 1, p=p)

        to_weight = this_nnq[1]

        if ids is None:
            ids = list(range(to_weight.shape[0]))

        neighbors = {}
        for i, row in enumerate(to_weight):
            row = row.tolist()
            row.remove(i)
            row = [ids[j] for j in row]
            focal = ids[i]
            neighbors[focal] = row

        W.__init__(self, neighbors, id_order=ids, **kwargs)

    @classmethod
    def from_shapefile(cls, filepath, *args, **kwargs):
        """Nearest neighbor weights from a shapefile.

        Parameters
        ----------
        filepath : str
            The name of polygon shapefile (including the file extension)
            containing attribute data.
        *args : iterable
            Positional arguments for ``libpysal.weights.KNN``.
        **kwargs : dict
            Keyword arguments for ``libpysal.weights.KNN``.

        Returns
        -------
        w : libpysal.weights.KNN
            A `k` nearest neighbors weights instance.

        Examples
        --------

        From a polygon shapefile:
        
        >>> import libpysal
        >>> from libpysal.weights import KNN
        >>> wc = KNN.from_shapefile(libpysal.examples.get_path("columbus.shp"))
        >>> "%.4f"%wc.pct_nonzero
        '4.0816'
        
        >>> set([2,1]) == set(wc.neighbors[0])
        True
        
        >>> wc3 = KNN.from_shapefile(libpysal.examples.get_path("columbus.shp"), k=3)
        >>> set(wc3.neighbors[0]) == set([2, 1, 3])
        True
        
        >>> set(wc3.neighbors[2]) == set([4, 3, 0])
        True

        From a point shapefile:

        >>> w = KNN.from_shapefile(libpysal.examples.get_path("juvenile.shp"))
        >>> w.pct_nonzero
        1.1904761904761905
        
        >>> w1 = KNN.from_shapefile(libpysal.examples.get_path("juvenile.shp"), k=1)
        >>> "%.3f"%w1.pct_nonzero
        '0.595'

        Notes
        -----

        Ties between neighbors of equal distance are arbitrarily broken.

        See Also
        --------
        
        libpysal.weights.W
        
        """

        w = cls(get_points_array_from_shapefile(filepath), *args, **kwargs)

        return w

    @classmethod
    def from_array(cls, array, *args, **kwargs):
        """Creates nearest neighbor weights matrix based on `k` nearest neighbors.

        Parameters
        ----------
        array : numpy.ndarray
            An ``(n, k)`` array representing `n` observations on `k`
            characteristics used to measure distances between the `n` objects.
        *args : iterable
            Positional arguments for ``libpysal.weights.KNN``.
        **kwargs : dict
            Keyword arguments for ``libpysal.weights.KNN``.

        Returns
        -------
        w : libpysal.weights.KNN
            A `k` nearest neighbors weights instance.

        Examples
        --------
        
        >>> from libpysal.weights import KNN
        >>> points = [(10, 10), (20, 10), (40, 10), (15, 20), (30, 20), (30, 30)]
        >>> wnn2 = KNN.from_array(points, 2)
        >>> [1,3] == wnn2.neighbors[0]
        True
        
        >>> wnn2 = KNN.from_array(points, 2)
        >>> wnn2[0]
        {1: 1.0, 3: 1.0}
        
        >>> wnn2[1]
        {0: 1.0, 3: 1.0}

        Now with 1 rather than 0 offset:

        >>> wnn2 = KNN.from_array(points, 2, ids=range(1, 7))
        >>> wnn2[1]
        {2: 1.0, 4: 1.0}
        
        >>> wnn2[2]
        {1: 1.0, 4: 1.0}
        
        >>> 0 in wnn2.neighbors
        False

        Notes
        -----

        Ties between neighbors of equal distance are arbitrarily broken.

        See Also
        --------
        
        libpysal.weights.W
        
        """

        w = cls(array, *args, **kwargs)

        return w

    @classmethod
    def from_dataframe(cls, df, geom_col="geometry", ids=None, *args, **kwargs):
<<<<<<< HEAD
        """Make `KNN` weights from a dataframe.
=======
        """
        Make KNN weights from a dataframe.
>>>>>>> 533229c2

        Parameters
        ----------
        df : pandas.DataFrame
            A dataframe with a geometry column that can be used
            to construct a `W` object.
        geom_col : string
            The column name of the geometry stored in ``df``.
            Default is ``'geometry'``.
        ids : {str, iterable}
            If string, the column name of the indices from the dataframe.
            If iterable, a list of ids to use for the `W`.
            If ``None``, ``df.index`` is used. Default is ``None``.
        *args : iterable
            Positional arguments for ``libpysal.weights.KNN``.
        **kwargs : dict
            Keyword arguments for ``libpysal.weights.KNN``.

        Returns
        -------
        w : libpysal.weights.KNN
            A `k` nearest neighbors weights instance.
        
        See Also
        --------
        
        libpysal.weights.W
        
        """

        pts = get_points_array(df[geom_col])

        if ids is None:
            ids = df.index.tolist()
        elif isinstance(ids, str):
            ids = df[ids].tolist()

        w = cls(pts, *args, ids=ids, **kwargs)

        return w

    def reweight(self, k=None, p=None, new_data=None, new_ids=None, inplace=True):
        """Redo `K`-nearest neighbor weights construction using given parameters.

        Parameters
        ----------
        k : int
            The number of nearest neighbors. Default is ``None``.
        p : {int, float}
            Minkowski `p`-norm distance metric parameter where
            :math:`1<=\mathtt{p}<=\infty`. ``2`` is Euclidean distance and
            ``1`` is Manhattan distance. This parameter is ignored if the
            ``KDTree`` is an ``ArcKDTree``. Default is ``None``.
        new_data : numpy.ndarray
            An array containing additional data to use in the `KNN` weight.
            Default is ``None``.
        new_ids : list
            A list aligned with ``new_data`` that provides the ids
            for each new observation. Default is ``None``.
        inplace : bool
            A flag denoting whether to modify the `KNN` object 
            in place or to return a new `KNN` object.  Default is ``True``.
        
        Returns
        -------
        w : libpysal.weights.KNN
            A copy of the `k` nearest neighbors weights instance using the
            new parameterization, or ``None`` if the object is reweighted in place.

        """
<<<<<<< HEAD

        if new_data is not None:

=======
        
        if new_data is not None:
>>>>>>> 533229c2
            new_data = np.asarray(new_data).reshape(-1, 2)
            data = np.vstack((self.data, new_data)).reshape(-1, 2)
            if new_ids is not None:
                ids = copy.deepcopy(self.id_order)
                ids.extend(list(new_ids))
            else:
                ids = list(range(data.shape[0]))
        elif (new_data is None) and (new_ids is None):
            # If not, we can use the same kdtree we have
            data = self.kdtree
            ids = self.id_order
        elif (new_data is None) and (new_ids is not None):
            Warn("Remapping ids must be done using w.remap_ids")
<<<<<<< HEAD

=======
>>>>>>> 533229c2
        if k is None:
            k = self.k
        if p is None:
            p = self.p

        if inplace:
            self._reset()
            self.__init__(data, ids=ids, k=k, p=p)
        else:
            w = KNN(data, ids=ids, k=k, p=p)

            return w


class Kernel(W):
    """Spatial weights based on kernel functions.

    Parameters
    ----------
    data : {libpysal.cg.KDTree, libpysal.cg.ArcKDTree}
        An :math:`(n,k)` array of :math:`n` observations on :math:`k`
        characteristics used to measure distances between the :math:`n` objects.
    k : int
        The number of nearest neighbors to use for determining the bandwidth. For a
        fixed bandwidth, :math:`h_i = max(dknn) \\forall i` where :math:`dknn` is a
        vector of :math:`k`-nearest neighbor distances (the distance to the
        :math:`k`th nearest neighbor for each observation). For adaptive bandwidths,
        :math:`h_i=dknn_i`. Default is ``2``.
    bandwidth : {float, array-like}
        The bandwidth :math:`h_i` for the kernel. Default is ``None``.
    fixed : bool
        If ``True`` then :math:`h_i = h \\forall i`. If ``False`` then
        bandwidth is adaptive across observations. Default is ``True``.
    diagonal : bool
        If ``True``, set diagonal weights to ``1.0``. If ``False`` diagonal weights
        are set to values according to the kernel function. Default is ``False``.
    eps : float
        The adjustment to ensure the `knn` distance range
        is closed on the `knn`th observations. Default is ``1.0000001``.
    ids : list
        Identifiers to attach to each observation. Default is ``None``.
    radius : float
        If supplied arc distances will be calculated based on the given radius
        and ``p`` will be ignored. Default is ``None``.
        See ``libpysal.cg.KDTree`` for more details.
    distance_metric : str
        Either ``'euclidean'`` or ``'arc'``. Default is ``'euclidean'``.
        See ``libpysal.cg.KDTree`` for more details.
    function : str
        Either ``'triangular'``, ``'uniform'``, ``'quadratic'``, ``'quartic'``,
        or ``'gaussian'``. Default is ``'triangular'``.
        The kernel function is defined as follows with

        .. math::

          z_{i,j} = d_{i,j}/h_i

        triangular

        .. math::

          K(z) = (1 - |z|) \\ if |z| \\le 1

        uniform

        .. math::

          K(z) = 1/2 \\ if |z| \\le 1

        quadratic

        .. math::

          K(z) = (3/4)(1-z^2) \\ if |z| \\le 1

        quartic

        .. math::

          K(z) = (15/16)(1-z^2)^2 \\ if |z| \\le 1

        gaussian

        .. math::

          K(z) = (2\\pi)^{(-1/2)} exp(-z^2 / 2)

    **kwargs : dict
        Keyword arguments for ``libpysal.weights.W``.

    Attributes
    ----------
    weights : dict
        Dictionary keyed by id with a list of weights for each neighbor.
    neighbors : dict
        Lists of neighbors keyed by observation id.
    bandwidth : array-like
        An array of bandwidths.

    Examples
    --------
    
    >>> from libpysal.weights import Kernel
    >>> points = [(10, 10), (20, 10), (40, 10), (15, 20), (30, 20), (30, 30)]
    >>> kw = Kernel(points)
    >>> kw.weights[0]
    [1.0, 0.500000049999995, 0.4409830615267465]
    
    >>> kw.neighbors[0]
    [0, 1, 3]
    
    >>> kw.bandwidth
    array([[20.000002],
           [20.000002],
           [20.000002],
           [20.000002],
           [20.000002],
           [20.000002]])
    
    >>> kw15 = Kernel(points,bandwidth=15.0)
    >>> kw15[0]
    {0: 1.0, 1: 0.33333333333333337, 3: 0.2546440075000701}
    
    >>> kw15.neighbors[0]
    [0, 1, 3]
    
    >>> kw15.bandwidth
    array([[15.],
           [15.],
           [15.],
           [15.],
           [15.],
           [15.]])

    Adaptive bandwidths user specified:

    >>> bw = [25.0,15.0,25.0,16.0,14.5,25.0]
    >>> kwa = Kernel(points,bandwidth=bw)
    >>> kwa.weights[0]
    [1.0, 0.6, 0.552786404500042, 0.10557280900008403]
    
    >>> kwa.neighbors[0]
    [0, 1, 3, 4]
    
    >>> kwa.bandwidth
    array([[25. ],
           [15. ],
           [25. ],
           [16. ],
           [14.5],
           [25. ]])

    Endogenous adaptive bandwidths:

    >>> kwea = Kernel(points,fixed=False)
    >>> kwea.weights[0]
    [1.0, 0.10557289844279438, 9.99999900663795e-08]
    
    >>> kwea.neighbors[0]
    [0, 1, 3]
    
    >>> kwea.bandwidth
    array([[11.18034101],
           [11.18034101],
           [20.000002  ],
           [11.18034101],
           [14.14213704],
           [18.02775818]])

    Endogenous adaptive bandwidths with Gaussian kernel:

    >>> kweag = Kernel(points,fixed=False,function='gaussian')
    >>> kweag.weights[0]
    [0.3989422804014327, 0.2674190291577696, 0.2419707487162134]
    
    >>> kweag.bandwidth
    array([[11.18034101],
           [11.18034101],
           [20.000002  ],
           [11.18034101],
           [14.14213704],
           [18.02775818]])

    Diagonals to 1.0:

    >>> kq = Kernel(points,function='gaussian')
    >>> kq.weights
    {0: [0.3989422804014327, 0.35206533556593145, 0.3412334260702758], 1: [0.35206533556593145, 0.3989422804014327, 0.2419707487162134, 0.3412334260702758, 0.31069657591175387], 2: [0.2419707487162134, 0.3989422804014327, 0.31069657591175387], 3: [0.3412334260702758, 0.3412334260702758, 0.3989422804014327, 0.3011374490937829, 0.26575287272131043], 4: [0.31069657591175387, 0.31069657591175387, 0.3011374490937829, 0.3989422804014327, 0.35206533556593145], 5: [0.26575287272131043, 0.35206533556593145, 0.3989422804014327]}
    
    >>> kqd = Kernel(points, function='gaussian', diagonal=True)
    >>> kqd.weights
    {0: [1.0, 0.35206533556593145, 0.3412334260702758], 1: [0.35206533556593145, 1.0, 0.2419707487162134, 0.3412334260702758, 0.31069657591175387], 2: [0.2419707487162134, 1.0, 0.31069657591175387], 3: [0.3412334260702758, 0.3412334260702758, 1.0, 0.3011374490937829, 0.26575287272131043], 4: [0.31069657591175387, 0.31069657591175387, 0.3011374490937829, 1.0, 0.35206533556593145], 5: [0.26575287272131043, 0.35206533556593145, 1.0]}

    """

    def __init__(
        self,
        data,
<<<<<<< HEAD
        k=2,
        bandwidth=None,
        fixed=True,
        diagonal=False,
        eps=1.0000001,
        ids=None,
        radius=None,
        distance_metric="euclidean",
        function="triangular",
        **kwargs
    ):

        if radius is not None:
            distance_metric = "arc"

=======
        bandwidth=None,
        fixed=True,
        k=2,
        function="triangular",
        eps=1.0000001,
        ids=None,
        diagonal=False,
        distance_metric="euclidean",
        radius=None,
        **kwargs
    ):
        if radius is not None:
            distance_metric = "arc"
>>>>>>> 533229c2
        if isKDTree(data):
            self.kdtree = data
            self.data = self.kdtree.data
            data = self.data
        else:
            self.kdtree = KDTree(data, distance_metric=distance_metric, radius=radius)
            self.data = self.kdtree.data

        self.k = k + 1
        self.function = function.lower()
        self.fixed = fixed
        self.eps = eps

        if bandwidth:
            try:
                bandwidth = np.array(bandwidth)
                bandwidth.shape = (len(bandwidth), 1)
            except:
                bandwidth = np.ones((len(data), 1), "float") * bandwidth
            self.bandwidth = bandwidth
        else:
            self._set_bw()

        self._eval_kernel()
        neighbors, weights = self._k_to_W(ids)

        if diagonal:
            for i in neighbors:
                weights[i][neighbors[i].index(i)] = 1.0

        W.__init__(self, neighbors, weights, ids, **kwargs)

    @classmethod
    def from_shapefile(cls, filepath, idVariable=None, **kwargs):
<<<<<<< HEAD
        """Construct kernel-based weights from a shapefile.
=======
        """
        Kernel based weights from shapefile
>>>>>>> 533229c2

        Parameters
        ----------
        filepath : str
            The name of polygon shapefile (including the file extension)
            containing attribute data.
        idVariable : str
            The name of the column in shapefile's DBF to use for ids.
            Default is ``None``.
        **kwargs : dict
            Keyword arguments for ``libpysal.weights.Kernel``.

        Returns
        -------
        w : libpysal.weights.Kernel
            A kernel weights instance.

        See Also
        ---------
        
        libpysal.weights.W
        
        """

        points = get_points_array_from_shapefile(filepath)

        if idVariable is not None:
            ids = get_ids(filepath, idVariable)
        else:
            ids = None

        w = cls.from_array(points, ids=ids, **kwargs)

        return w

    @classmethod
    def from_array(cls, array, **kwargs):
        """Construct kernel-based weights from an array.
        
        Parameters
        ----------
        array : numpy.ndarray
            An ``(n, k)`` array representing `n` observations on `k`
            characteristics used to measure distances between the `n` objects.
        **kwargs : dict
            Keyword arguments for ``libpysal.weights.Kernel``.
        
        Returns
        -------
        w : libpysal.weights.Kernel
            A kernel weights instance.
        
        See Also
        --------
        
        libpysal.weights.W
        
        """

        w = cls(array, **kwargs)

        return w

    @classmethod
    def from_dataframe(cls, df, geom_col="geometry", ids=None, **kwargs):
<<<<<<< HEAD
        """Construct kernel-based weights from a dataframe.
=======
        """
        Make Kernel weights from a dataframe.
>>>>>>> 533229c2

        Parameters
        ----------
        df : pandas.DataFrame
            A dataframe with a geometry column that can be used
            to construct a PySAL `W` object.
        geom_col : str
            The column name of the geometry stored in ``df``.
            Default is ``'geometry'``.
        ids : {str, iterable}
            If string, the column name of the indices from the dataframe.
            If iterable, a list of ids to use for the `W`.
            If ``None``, ``df.index`` is used. Default is ``None``.
        **kwargs : dict
            Keyword arguments for ``libpysal.weights.Kernel``.
        
        Returns
        -------
        w : libpysal.weights.Kernel
            A kernel weights instance.

        See Also
        --------
        
        libpysal.weights.W
        
        """

        pts = get_points_array(df[geom_col])

        if ids is None:
            ids = df.index.tolist()
        elif isinstance(ids, str):
            ids = df[ids].tolist()

        w = cls(pts, ids=ids, **kwargs)

        return w

    def _k_to_W(self, ids=None):
        """Internal method for converting `k` neighbors to weights.
        
        Parameters
        ----------
        ids : list
            See ``ids`` in ``libpysal.weights.Kernel``. Default is ``None``.
        
        Returns
        -------
        allneighbors : dict
            Index lookup of all neighbors.
        weights : dict
            Index lookup of neighbor weights.
        
        """

        allneighbors = {}
        weights = {}

        if ids:
            ids = np.array(ids)
        else:
            ids = np.arange(len(self.data))

        for i, neighbors in enumerate(self.kernel):

            if len(self.neigh[i]) == 0:
                allneighbors[ids[i]] = []
                weights[ids[i]] = []
            else:
                allneighbors[ids[i]] = list(ids[self.neigh[i]])
                weights[ids[i]] = self.kernel[i].tolist()

        return allneighbors, weights

    def _set_bw(self):
        """Internal method for setting binary weights."""

        dmat, neigh = self.kdtree.query(self.data, k=self.k)

        if self.fixed:
            # use max knn distance as bandwidth
            bandwidth = dmat.max() * self.eps
            n = len(dmat)
            self.bandwidth = np.ones((n, 1), "float") * bandwidth
        else:
            # use local max knn distance
            self.bandwidth = dmat.max(axis=1) * self.eps
            self.bandwidth.shape = (self.bandwidth.size, 1)
            # identify knn neighbors for each point
            nnq = self.kdtree.query(self.data, k=self.k)
            self.neigh = nnq[1]

    def _eval_kernel(self):
        """Internal method for evaluate the kernel function."""

        # get points within bandwidth distance of each point
        if not hasattr(self, "neigh"):
            kdtq = self.kdtree.query_ball_point
            neighbors = [
                kdtq(self.data[i], r=bwi[0]) for i, bwi in enumerate(self.bandwidth)
            ]
            self.neigh = neighbors

        # get distances for neighbors
        bw = self.bandwidth

        kdtq = self.kdtree.query
        z = []
        for i, nids in enumerate(self.neigh):
            di, ni = kdtq(self.data[i], k=len(nids))
            if not isinstance(di, np.ndarray):
                di = np.asarray([di] * len(nids))
                ni = np.asarray([ni] * len(nids))
            zi = np.array([dict(list(zip(ni, di)))[nid] for nid in nids]) / bw[i]
            z.append(zi)
        zs = z

        # functions follow Anselin and Rey (2010) table 5.4
        if self.function == "triangular":
            self.kernel = [1 - zi for zi in zs]
        elif self.function == "uniform":
            self.kernel = [np.ones(zi.shape) * 0.5 for zi in zs]
        elif self.function == "quadratic":
            self.kernel = [(3.0 / 4) * (1 - zi ** 2) for zi in zs]
        elif self.function == "quartic":
            self.kernel = [(15.0 / 16) * (1 - zi ** 2) ** 2 for zi in zs]
        elif self.function == "gaussian":
            c = np.pi * 2
            c = c ** (-0.5)
            self.kernel = [c * np.exp(-(zi ** 2) / 2.0) for zi in zs]
        else:
            print(("Unsupported kernel function", self.function))


class DistanceBand(W):
    """Spatial weights based on distance band.

    Parameters
    ----------
    data : {array-like, libpysal.cg.KDTree}
        ``(n,k)`` or ``KDTree`` where ``KDtree.data`` is an ``(n,k)`` array 
        of `n` observations on `k` characteristics used to measure
        distances between the `n` objects.
    threshold : float
        The distance band.
    p : {int, float}
        Minkowski `p`-norm distance metric parameter where :math:`1<=\mathtt{p}<=\infty`.
        ``2`` is Euclidean distance and ``1`` is Manhattan distance.
        This parameter is ignored if the ``KDTree`` is an ``ArcKDTree``.
        Default is ``2``.
    binary : bool
        If set to ``True``, :math:`w_{ij}=1` if :math:`d_{i,j}<=\mathtt{threshold}`,
        otherwise :math:`w_{i,j}=0`. If set to ``False``,
        :math:`w_{ij}=d_{ij}^{\mathtt{alpha}}`. Default is ``True``.
    alpha : float
        The distance decay parameter for weights. Default is ``-1.0``.
        If ``alpha`` is positive the weights will not decline with distance.
        If ``binary`` is set to ``True``, ``alpha`` is ignored.
    ids : list
        Identifiers to attach to each observation. Default is ``None``.
    build_sp : boolean
        Set to ``True`` to build a sparse distance matrix and ``False`` to build dense
        distance matrix. Significant speed gains may be obtained depending on the
        sparsity of the of distance matrix and the ``threshold`` that is applied.
        Default is ``True``.
    silence_warnings : bool
        By default (``False``) libpysal will print a warning if the dataset contains any
        disconnected observations or islands. To silence this warning set to ``True``.
    radius : float
        If supplied arc distances will be calculated based on the given radius
        and ``p`` will be ignored. Default is ``None``.
        See ``libpysal.cg.KDTree`` for more details.
    distance_metric : str
        Either ``'euclidean'`` or ``'arc'``. Default is ``'euclidean'``.
        See ``libpysal.cg.KDTree`` for more details.

    Attributes
    ----------
    weights : dict
        Neighbor weights keyed by observation id.
    neighbors : dict
        Neighbors keyed by observation id.

    Raises
    ------
    Value Error
        An array was unable to be instantiated with ``data``.
    
    Examples
    --------
    
    >>> import libpysal
    >>> points = [(10, 10), (20, 10), (40, 10), (15, 20), (30, 20), (30, 30)]
    >>> wcheck = libpysal.weights.W(
    ...     {0: [1, 3], 1: [0, 3], 2: [], 3: [0, 1], 4: [5], 5: [4]}
    ... )
    UserWarning: The weights matrix is not fully connected: 
    There are 3 disconnected components.
    There is 1 island with id: 2.

    >>> w = libpysal.weights.DistanceBand(points, threshold=11.2)
    UserWarning: The weights matrix is not fully connected: 
    There are 3 disconnected components.
    There is 1 island with id: 2.

    >>> libpysal.weights.util.neighbor_equality(w, wcheck)
    True
    
    >>> w = libpysal.weights.DistanceBand(points, threshold=14.2)
    >>> wcheck = libpysal.weights.W(
    ...     {0: [1, 3], 1: [0, 3, 4], 2: [4], 3: [1, 0], 4: [5, 2, 1], 5: [4]}
    ... )
    >>> libpysal.weights.util.neighbor_equality(w, wcheck)
    True

    Inverse distance weights:

    >>> w = libpysal.weights.DistanceBand(points, threshold=11.2, binary=False)
    UserWarning: The weights matrix is not fully connected: 
    There are 3 disconnected components.
    There is 1 island with id: 2.
    
    >>> w.weights[0]
    [0.1, 0.08944271909999159]
    >>> w.neighbors[0].tolist()
    [1, 3]

    Gravity weights:

    >>> w = libpysal.weights.DistanceBand(points, threshold=11.2, binary=False, alpha=-2.)
    UserWarning: The weights matrix is not fully connected: 
    There are 3 disconnected components.
    There is 1 island with id: 2.
    
    >>> w.weights[0]
    [0.01, 0.007999999999999998]

    Notes
    -----

    This was initially implemented running ``scipy v0.8.0dev`` (in epd 6.1).
    Earlier versions of scipy (0.7.0) have a logic bug in ``scipy/sparse/dok.py``,
    so Serge changed line 221 of that file on sal-dev to fix the logic bug.

    """

    def __init__(
        self,
        data,
        threshold,
        p=2,
<<<<<<< HEAD
        binary=True,
        alpha=-1.0,
        ids=None,
        build_sp=True,
        silence_warnings=False,
        radius=None,
        distance_metric="euclidean",
    ):
        """Casting to floats is a work around for a bug in ``scipy.spatial``.
        See details in `pysal/pysal#126 <https://github.com/pysal/pysal/issues/126>`_.
=======
        alpha=-1.0,
        binary=True,
        ids=None,
        build_sp=True,
        silence_warnings=False,
        distance_metric="euclidean",
        radius=None,
    ):
        """Casting to floats is a work around for a bug in scipy.spatial.
        See detail in pysal issue #126.
>>>>>>> 533229c2

        """

        if ids is not None:
            ids = list(ids)

        if radius is not None:
            distance_metric = "arc"
<<<<<<< HEAD

=======
>>>>>>> 533229c2
        self.p = p
        self.threshold = threshold
        self.binary = binary
        self.alpha = alpha
        self.build_sp = build_sp
        self.silence_warnings = silence_warnings

        if isKDTree(data):
            self.kdtree = data
            self.data = self.kdtree.data
        else:
            if self.build_sp:
                try:
                    data = np.asarray(data)
                    if data.dtype.kind != "f":
                        data = data.astype(float)
                    self.kdtree = KDTree(
                        data, distance_metric=distance_metric, radius=radius
                    )
                    self.data = self.kdtree.data
                except:
                    raise ValueError("Could not make array from data.")
            else:
                self.data = data
                self.kdtree = None

        self._band()
        neighbors, weights = self._distance_to_W(ids)
<<<<<<< HEAD

=======
>>>>>>> 533229c2
        W.__init__(
            self, neighbors, weights, ids, silence_warnings=self.silence_warnings
        )

    @classmethod
    def from_shapefile(cls, filepath, threshold, idVariable=None, **kwargs):
        """Construct a distance band weights object from a shapefile.

        Parameters
        ----------
        filepath : str
            The name of polygon shapefile (including the file extension)
            containing attribute data.
        threshold : float
            The distance band.
        idVariable : str
            The name of the column in shapefile's DBF to use for ids.
            Default is ``None``.
        **kwargs : dict
            Keyword arguments for ``libpysal.weights.DistanceBand``.

        Returns
        -------
        w : libpysal.weights.DistanceBand
            A distance band weights instance.

        """

        points = get_points_array_from_shapefile(filepath)

        if idVariable is not None:
            ids = get_ids(filepath, idVariable)
        else:
            ids = None

        w = cls.from_array(points, threshold, ids=ids, **kwargs)

        return w

    @classmethod
    def from_array(cls, array, threshold, **kwargs):
        """Construct a distance band weights object from an array.
        
        Parameters
        ----------
        array : numpy.ndarray
            An ``(n, k)`` array representing `n` observations on `k`
            characteristics used to measure distances between the `n` objects.
        threshold : float
            The distance band.
        **kwargs : dict
            Keyword arguments for ``libpysal.weights.DistanceBand``.
        
        Returns
        -------
        w : libpysal.weights.DistanceBand
            A distance band weights instance.
        
        """

        w = cls(array, threshold, **kwargs)

        return w

    @classmethod
    def from_dataframe(cls, df, threshold, geom_col="geometry", ids=None, **kwargs):
<<<<<<< HEAD
        """Construct a distance band weights object from a dataframe.
=======
        """
        Make DistanceBand weights from a dataframe.
>>>>>>> 533229c2

        Parameters
        ----------
        df : pandas.DataFrame
            A dataframe with a geometry column that can be used
            to construct a PySAL `W` object.
        threshold : float
            The distance band.
        geom_col : str
            The column name of the geometry stored in ``df``.
            Default is ``'geometry'``.
        ids : {str, iterable}
            If string, the column name of the indices from the dataframe.
            If iterable, a list of ids to use for the `W`.
            If ``None``, ``df.index`` is used. Default is ``None``.
        **kwargs : dict
            Keyword arguments for ``libpysal.weights.DistanceBand``.
        
        Returns
        -------
        w : libpysal.weights.DistanceBand
            A distance band weights instance.
        
        """

        pts = get_points_array(df[geom_col])

        if ids is None:
            ids = df.index.tolist()
        elif isinstance(ids, str):
            ids = df[ids].tolist()

        w = cls(pts, threshold, ids=ids, **kwargs)

        return w

    def _band(self):
        """Internal function for finding all pairs within the threshold."""

        if self.build_sp:
            self.dmat = self.kdtree.sparse_distance_matrix(
                self.kdtree, max_distance=self.threshold, p=self.p
            ).tocsr()
        else:
            if str(self.kdtree).split(".")[-1][0:10] == "Arc_KDTree":
                raise TypeError(
                    "Unable to calculate dense arc distance matrix;"
<<<<<<< HEAD
                    " parameter 'build_sp' must be set to True for arc"
                    " distance type weight."
=======
                    ' parameter "build_sp" must be set to True for arc'
                    " distance type weight"
>>>>>>> 533229c2
                )
            self.dmat = self._spdistance_matrix(self.data, self.data, self.threshold)

    def _distance_to_W(self, ids=None):
        """Internal method for converting distance band neighbors to weights.
        
        Parameters
        ----------
        ids : list
            See ``ids`` in ``libpysal.weights.DistanceBand``. Default is ``None``.
        
        Returns
        -------
        neighbors : dict
            Index lookup of all neighbors.
        weights : dict
            Index lookup of neighbor weights.
        
        """

        if self.binary:
            self.dmat[self.dmat > 0] = 1
            self.dmat.eliminate_zeros()
            tempW = WSP2W(
                WSP(self.dmat, id_order=ids), silence_warnings=self.silence_warnings
            )
            neighbors = tempW.neighbors
            weight_keys = list(tempW.weights.keys())
            weight_vals = list(tempW.weights.values())
            weights = dict(list(zip(weight_keys, list(map(list, weight_vals)))))
            return neighbors, weights
        else:
            weighted = self.dmat.power(self.alpha)
            weighted[weighted == np.inf] = 0
            weighted.eliminate_zeros()
            tempW = WSP2W(
                WSP(weighted, id_order=ids), silence_warnings=self.silence_warnings
            )
            neighbors = tempW.neighbors
            weight_keys = list(tempW.weights.keys())
            weight_vals = list(tempW.weights.values())
            weights = dict(list(zip(weight_keys, list(map(list, weight_vals)))))
            return neighbors, weights

    def _spdistance_matrix(self, x, y, threshold=None):
        """Internal method for converting a distance matrix into a CSR matrix.
        
        Parameters
        ----------
        x : array-like
            X values.
        y : array-like
            Y values.
        threshold : float
            See ``threshold`` in ``DistanceBand``. Default is ``None``.
        
        Returns
        -------
        sp_mtx : scipy.sparse.csr_matrix
            A Compressed Sparse Row matrix.
        
        See Also
        --------
        
        scipy.spatial.distance_matrix
        scipy.sparse.csr_matrix
        
        """

        dist = distance_matrix(x, y)

        if threshold is not None:
            zeros = dist > threshold
            dist[zeros] = 0

        sp_mtx = sp.csr_matrix(dist)

        return sp_mtx


def _test():
    import doctest

    # the following line could be used to define an alternative to the '<BLANKLINE>' flag
    # doctest.BLANKLINE_MARKER = 'something better than <BLANKLINE>'
<<<<<<< HEAD

=======
>>>>>>> 533229c2
    start_suppress = np.get_printoptions()["suppress"]
    np.set_printoptions(suppress=True)
    doctest.testmod()
    np.set_printoptions(suppress=start_suppress)


if __name__ == "__main__":
<<<<<<< HEAD

=======
>>>>>>> 533229c2
    _test()<|MERGE_RESOLUTION|>--- conflicted
+++ resolved
@@ -14,10 +14,8 @@
     get_points_array,
     WSP2W,
 )
-<<<<<<< HEAD
-=======
+
 from .raster import _da_checker
->>>>>>> 533229c2
 import copy
 from warnings import warn as Warn
 from scipy.spatial import distance_matrix
@@ -26,15 +24,9 @@
 
 
 def knnW(data, k=2, p=2, ids=None, radius=None, distance_metric="euclidean"):
-<<<<<<< HEAD
     """This is deprecated. Use the ``libpysal.weights.KNN`` class instead."""
     # Warn("This function is deprecated. Please use libpysal.weights.KNN", UserWarning)
-=======
-    """
-    This is deprecated. Use the pysal.weights.KNN class instead. 
-    """
-    # Warn('This function is deprecated. Please use pysal.weights.KNN', UserWarning)
->>>>>>> 533229c2
+
     return KNN(data, k=k, p=p, ids=ids, radius=radius, distance_metric=distance_metric)
 
 
@@ -119,15 +111,10 @@
         distance_metric="euclidean",
         **kwargs
     ):
-<<<<<<< HEAD
 
         if radius is not None:
             distance_metric = "arc"
 
-=======
-        if radius is not None:
-            distance_metric = "arc"
->>>>>>> 533229c2
         if isKDTree(data):
             self.kdtree = data
             self.data = self.kdtree.data
@@ -137,10 +124,7 @@
 
         self.k = k
         self.p = p
-<<<<<<< HEAD
-
-=======
->>>>>>> 533229c2
+
         this_nnq = self.kdtree.query(self.data, k=k + 1, p=p)
 
         to_weight = this_nnq[1]
@@ -289,12 +273,7 @@
 
     @classmethod
     def from_dataframe(cls, df, geom_col="geometry", ids=None, *args, **kwargs):
-<<<<<<< HEAD
         """Make `KNN` weights from a dataframe.
-=======
-        """
-        Make KNN weights from a dataframe.
->>>>>>> 533229c2
 
         Parameters
         ----------
@@ -365,14 +344,8 @@
             new parameterization, or ``None`` if the object is reweighted in place.
 
         """
-<<<<<<< HEAD
 
         if new_data is not None:
-
-=======
-        
-        if new_data is not None:
->>>>>>> 533229c2
             new_data = np.asarray(new_data).reshape(-1, 2)
             data = np.vstack((self.data, new_data)).reshape(-1, 2)
             if new_ids is not None:
@@ -386,10 +359,7 @@
             ids = self.id_order
         elif (new_data is None) and (new_ids is not None):
             Warn("Remapping ids must be done using w.remap_ids")
-<<<<<<< HEAD
-
-=======
->>>>>>> 533229c2
+
         if k is None:
             k = self.k
         if p is None:
@@ -588,7 +558,6 @@
     def __init__(
         self,
         data,
-<<<<<<< HEAD
         k=2,
         bandwidth=None,
         fixed=True,
@@ -604,21 +573,6 @@
         if radius is not None:
             distance_metric = "arc"
 
-=======
-        bandwidth=None,
-        fixed=True,
-        k=2,
-        function="triangular",
-        eps=1.0000001,
-        ids=None,
-        diagonal=False,
-        distance_metric="euclidean",
-        radius=None,
-        **kwargs
-    ):
-        if radius is not None:
-            distance_metric = "arc"
->>>>>>> 533229c2
         if isKDTree(data):
             self.kdtree = data
             self.data = self.kdtree.data
@@ -653,12 +607,7 @@
 
     @classmethod
     def from_shapefile(cls, filepath, idVariable=None, **kwargs):
-<<<<<<< HEAD
         """Construct kernel-based weights from a shapefile.
-=======
-        """
-        Kernel based weights from shapefile
->>>>>>> 533229c2
 
         Parameters
         ----------
@@ -724,12 +673,7 @@
 
     @classmethod
     def from_dataframe(cls, df, geom_col="geometry", ids=None, **kwargs):
-<<<<<<< HEAD
         """Construct kernel-based weights from a dataframe.
-=======
-        """
-        Make Kernel weights from a dataframe.
->>>>>>> 533229c2
 
         Parameters
         ----------
@@ -982,7 +926,6 @@
         data,
         threshold,
         p=2,
-<<<<<<< HEAD
         binary=True,
         alpha=-1.0,
         ids=None,
@@ -993,18 +936,6 @@
     ):
         """Casting to floats is a work around for a bug in ``scipy.spatial``.
         See details in `pysal/pysal#126 <https://github.com/pysal/pysal/issues/126>`_.
-=======
-        alpha=-1.0,
-        binary=True,
-        ids=None,
-        build_sp=True,
-        silence_warnings=False,
-        distance_metric="euclidean",
-        radius=None,
-    ):
-        """Casting to floats is a work around for a bug in scipy.spatial.
-        See detail in pysal issue #126.
->>>>>>> 533229c2
 
         """
 
@@ -1013,10 +944,7 @@
 
         if radius is not None:
             distance_metric = "arc"
-<<<<<<< HEAD
-
-=======
->>>>>>> 533229c2
+
         self.p = p
         self.threshold = threshold
         self.binary = binary
@@ -1045,10 +973,7 @@
 
         self._band()
         neighbors, weights = self._distance_to_W(ids)
-<<<<<<< HEAD
-
-=======
->>>>>>> 533229c2
+
         W.__init__(
             self, neighbors, weights, ids, silence_warnings=self.silence_warnings
         )
@@ -1115,12 +1040,7 @@
 
     @classmethod
     def from_dataframe(cls, df, threshold, geom_col="geometry", ids=None, **kwargs):
-<<<<<<< HEAD
         """Construct a distance band weights object from a dataframe.
-=======
-        """
-        Make DistanceBand weights from a dataframe.
->>>>>>> 533229c2
 
         Parameters
         ----------
@@ -1168,13 +1088,8 @@
             if str(self.kdtree).split(".")[-1][0:10] == "Arc_KDTree":
                 raise TypeError(
                     "Unable to calculate dense arc distance matrix;"
-<<<<<<< HEAD
                     " parameter 'build_sp' must be set to True for arc"
                     " distance type weight."
-=======
-                    ' parameter "build_sp" must be set to True for arc'
-                    " distance type weight"
->>>>>>> 533229c2
                 )
             self.dmat = self._spdistance_matrix(self.data, self.data, self.threshold)
 
@@ -1260,10 +1175,7 @@
 
     # the following line could be used to define an alternative to the '<BLANKLINE>' flag
     # doctest.BLANKLINE_MARKER = 'something better than <BLANKLINE>'
-<<<<<<< HEAD
-
-=======
->>>>>>> 533229c2
+
     start_suppress = np.get_printoptions()["suppress"]
     np.set_printoptions(suppress=True)
     doctest.testmod()
@@ -1271,8 +1183,5 @@
 
 
 if __name__ == "__main__":
-<<<<<<< HEAD
-
-=======
->>>>>>> 533229c2
+
     _test()
"""Handle local builtin datasets."""

import os
from .base import get_list_of_files


dirs = [
    "10740",
    "arcgis",
    "baltim",
    "berlin",
    "book",
    "burkitt",
    "calemp",
    "chicago",
    "columbus",
    "desmith",
    "geodanet",
    "georgia",
    "juvenile",
    "Line",
    "mexico",
    "networks",
    "Point",
    "Polygon",
    "Polygon_Holes",
    "sids2",
    "snow_maps",
    "stl",
    "street_net_pts",
    "tests",
    "tokyo",
    "us_income",
    "virginia",
    "wmat",
]


class LocalExample:
    """Builtin pysal example dataset.

    Attributes
    ----------
    name : str
        Example name
    dirname : str
        Path holding example files
    installed : boolean
        If True, example is installed locally, if false it is remote.
    description : str
        Summary of the properties of the example
    """

<<<<<<< HEAD
    def __init__(self, name: str, dirname: str):
=======
    def __init__(self, name, dirname):
        """Initialize LocalExample with name and dirname.

        Parameters
        ---------
        name : str
            example name
        dirname: str
             path to directory holding example files
        """
>>>>>>> 31ac0c70
        self.name = name
        self.dirname = dirname
        self.installed = True
        self.description = self.get_description()

    def get_file_list(self) -> list:
        """Return a list of file names."""

        return get_list_of_files(self.dirname)

    def get_path(self, file_name: str, verbose=True) -> str:
        """Get path for local file."""

        file_list = self.get_file_list()

        for file_path in file_list:
            base_name = os.path.basename(file_path)
            if file_name == base_name:
                return file_path

        if verbose:
            print("{} is not a file in this example".format(file_name))

        return None

    def explain(self):
        """Provide a printed description of the example."""

        description = [f for f in self.get_file_list() if "README.md" in f][0]

        with open(description, "r", encoding="utf8") as f:
            print(f.read())

    def get_description(self) -> str:
        """Dataset description."""

        description = [f for f in self.get_file_list() if "README.md" in f][0]

        with open(description, "r", encoding="utf8") as f:
            lines = f.readlines()

        return lines[3].strip()


builtin_root = os.path.dirname(__file__)

paths = [os.path.join(builtin_root, local) for local in dirs]
paths = zip(dirs, paths)

datasets = {}

for name, pth in paths:
    files = get_list_of_files(pth)
    file_names = [os.path.basename(file) for file in files]
    if "README.md" in file_names:
        example = LocalExample(name, pth)
        datasets[name] = example<|MERGE_RESOLUTION|>--- conflicted
+++ resolved
@@ -51,9 +51,6 @@
         Summary of the properties of the example
     """
 
-<<<<<<< HEAD
-    def __init__(self, name: str, dirname: str):
-=======
     def __init__(self, name, dirname):
         """Initialize LocalExample with name and dirname.
 
@@ -64,7 +61,6 @@
         dirname: str
              path to directory holding example files
         """
->>>>>>> 31ac0c70
         self.name = name
         self.dirname = dirname
         self.installed = True

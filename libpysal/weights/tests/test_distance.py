--- conflicted
+++ resolved
@@ -46,8 +46,7 @@
                 if not k.startswith("_")
             }
         )
-<<<<<<< HEAD
-        self.test_msg = "You need to implement this test before this module will pass"
+        self.test_msg = "You need to implement this test before this module will pass."
 
     def test_init(self):
         # test vanilla, named
@@ -64,32 +63,6 @@
     def test_from_dataframe(self):
         # test named, columnar, default
         raise NotImplementedError(self.test_msg)
-=======
-
-    def test_init(self):
-        # test vanilla, named
-        raise NotImplementedError(
-            "You need to implement this test " "before this module will pass"
-        )
-
-    def test_from_shapefile(self):
-        # test vanilla, named, sparse
-        raise NotImplementedError(
-            "You need to implement this test " "before this module will pass"
-        )
-
-    def test_from_array(self):
-        # test named, sparse
-        raise NotImplementedError(
-            "You need to implement this test " "before this module will pass"
-        )
-
-    def test_from_dataframe(self):
-        # test named, columnar, defau
-        raise NotImplementedError(
-            "You need to implement this test " "before this module will pass"
-        )
->>>>>>> 533229c2
 
 
 class Test_KNN(ut.TestCase, Distance_Mixin):
@@ -196,13 +169,8 @@
     # Function/User tests    #
     ##########################
     def test_integers(self):
-<<<<<<< HEAD
         """See issue #126."""
-=======
-        """
-        see issue #126
-        """
->>>>>>> 533229c2
+
         grid_integers = [tuple(map(int, poly.vertices[0])) for poly in self.grid_f]
         self.grid_f.seek(0)
         grid_dbw = d.DistanceBand(grid_integers, 1)
@@ -371,10 +339,8 @@
 kern = ut.TestLoader().loadTestsFromTestCase(Test_Kernel)
 db = ut.TestLoader().loadTestsFromTestCase(Test_DistanceBand)
 suite = ut.TestSuite([knn, kern, db])
-<<<<<<< HEAD
-
-=======
->>>>>>> 533229c2
+
+
 if __name__ == "__main__":
     runner = ut.TextTestRunner()
     runner.run(suite)
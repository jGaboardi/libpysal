from .. import contiguity as c
from ..weights import W
from .. import util
from .. import raster
from ...common import pandas
from ...io.fileio import FileIO as ps_open
from ...io import geotable as pdio

from ... import examples as pysal_examples
import unittest as ut
import numpy as np
import pytest

PANDAS_EXTINCT = pandas is None
try:
    import geopandas

    GEOPANDAS_EXTINCT = False
except ImportError:
    GEOPANDAS_EXTINCT = True

try:
    import shapely

    HAS_SHAPELY = True
except ImportError:
    HAS_SHAPELY = False


class Contiguity_Mixin(object):

    polygon_path = pysal_examples.get_path("columbus.shp")
    point_path = pysal_examples.get_path("baltim.shp")
    da = raster.testDataArray((1, 4, 4), missing_vals=False)
    f = ps_open(polygon_path)  # our file handler
    polygons = f.read()  # our iterable
    f.seek(0)  # go back to head of file
    cls = object  # class constructor
    known_wi = None  # index of known w entry to compare
    known_w = dict()  # actual w entry
    known_name = known_wi
    known_namedw = known_w
    idVariable = None  # id variable from file or column
    known_wspi_da = None
    known_wsp_da = dict()
    known_wi_da = None
    known_w_da = dict()

    def setUp(self):
        self.__dict__.update(
            {
                k: v
                for k, v in list(Contiguity_Mixin.__dict__.items())
                if not k.startswith("_")
            }
        )

    def runTest(self):
        pass

    def test_init(self):
        # basic
        w = self.cls(self.polygons)
        self.assertEqual(w[self.known_wi], self.known_w)

        # sparse
        # w = self.cls(self.polygons, sparse=True)
        # srowvec = ws.sparse[self.known_wi].todense().tolist()[0]
        # this_w = {i:k for i,k in enumerate(srowvec) if k>0}
        # self.assertEqual(this_w, self.known_w)
        # ids = ps.weights2.utils.get_ids(self.polygon_path, self.idVariable)

        # named
        ids = util.get_ids(self.polygon_path, self.idVariable)
        w = self.cls(self.polygons, ids=ids)
        self.assertEqual(w[self.known_name], self.known_namedw)

    def test_from_iterable(self):
        w = self.cls.from_iterable(self.f)
        self.f.seek(0)
        self.assertEqual(w[self.known_wi], self.known_w)

    def test_from_shapefile(self):
        # basic
        w = self.cls.from_shapefile(self.polygon_path)
        self.assertEqual(w[self.known_wi], self.known_w)

        # sparse
        ws = self.cls.from_shapefile(self.polygon_path, sparse=True)
        srowvec = ws.sparse[self.known_wi].todense().tolist()[0]
        this_w = {i: k for i, k in enumerate(srowvec) if k > 0}
        self.assertEqual(this_w, self.known_w)

        # named
        w = self.cls.from_shapefile(self.polygon_path, idVariable=self.idVariable)
        self.assertEqual(w[self.known_name], self.known_namedw)

    def test_from_array(self):
        # test named, sparse from point array
        pass

    @ut.skipIf(PANDAS_EXTINCT, "Missing pandas.")
    def test_from_dataframe(self):
        # basic
        df = pdio.read_files(self.polygon_path)
        w = self.cls.from_dataframe(df)
        self.assertEqual(w[self.known_wi], self.known_w)

        # named geometry
        df.rename(columns={"geometry": "the_geom"}, inplace=True)
        w = self.cls.from_dataframe(df, geom_col="the_geom")
        self.assertEqual(w[self.known_wi], self.known_w)

    @ut.skipIf(GEOPANDAS_EXTINCT, "Missing geopandas")
    def test_from_geodataframe(self):
        df = pdio.read_files(self.polygon_path)
        # named active geometry
        df.rename(columns={"geometry": "the_geom"}, inplace=True)
        df = df.set_geometry("the_geom")
        w = self.cls.from_dataframe(df)
        self.assertEqual(w[self.known_wi], self.known_w)

        # named geometry + named obs
        w = self.cls.from_dataframe(df, geom_col="the_geom", ids=self.idVariable)
        self.assertEqual(w[self.known_name], self.known_namedw)

    @ut.skipIf(GEOPANDAS_EXTINCT, "Missing geopandas")
    def test_from_geodataframe_order(self):
        import geopandas

        south = geopandas.read_file(pysal_examples.get_path("south.shp"))
        expected = south.FIPS.iloc[:5].tolist()
        for ids_ in ("FIPS", south.FIPS):
            w = self.cls.from_dataframe(south, ids=ids_)
            self.assertEqual(w.id_order[:5], expected)

    def test_from_xarray(self):
        w = self.cls.from_xarray(self.da, sparse=False, n_jobs=-1)
        self.assertEqual(w[self.known_wi_da], self.known_w_da)
<<<<<<< HEAD
        ws = self.cls.from_xarray(self.da, sparse=True)
        srowvec = ws.sparse[self.known_wi_da].todense().tolist()[0]
        this_w = {i: k for i, k in enumerate(srowvec) if k > 0}
        self.assertEqual(this_w, self.known_w_da)
=======
        ws = self.cls.from_xarray(self.da)
        srowvec = ws.sparse[self.known_wspi_da].todense().tolist()[0]
        this_w = {i: k for i, k in enumerate(srowvec) if k > 0}
        self.assertEqual(this_w, self.known_wsp_da)
>>>>>>> 31ac0c70


class Test_Queen(ut.TestCase, Contiguity_Mixin):
    def setUp(self):
        Contiguity_Mixin.setUp(self)

        self.known_wi = 4
        self.known_w = {
            2: 1.0,
            3: 1.0,
            5: 1.0,
            7: 1.0,
            8: 1.0,
            10: 1.0,
            14: 1.0,
            15: 1.0,
        }
        self.cls = c.Queen
        self.idVariable = "POLYID"
        self.known_name = 5
        self.known_namedw = {k + 1: v for k, v in list(self.known_w.items())}
        self.known_wspi_da = 1
        self.known_wsp_da = {0: 1, 2: 1, 4: 1, 5: 1, 6: 1}
        self.known_wi_da = (1, -30.0, -60.0)
        self.known_w_da = {
            (1, -90.0, -180.0): 1,
            (1, -90.0, -60.0): 1,
            (1, -90.0, 60.0): 1,
            (1, -30.0, -180.0): 1,
            (1, -30.0, 60.0): 1,
            (1, 30.0, -180.0): 1,
            (1, 30.0, -60.0): 1,
            (1, 30.0, 60.0): 1,
        }

    @ut.skipIf(GEOPANDAS_EXTINCT, "Missing geopandas.")
    def test_linestrings(self):
        import geopandas

        eberly = geopandas.read_file(pysal_examples.get_path("eberly_net.shp")).iloc[
            0:8
        ]
        eberly_w = {
            0: [1, 2, 3],
            1: [0, 4],
            2: [0, 3, 4, 5],
            3: [0, 2, 7],
            4: [1, 2, 5],
            5: [2, 4, 6],
            6: [5],
            7: [3],
        }
        eberly_w = W(neighbors=eberly_w).sparse.toarray()
        computed = self.cls.from_dataframe(eberly).sparse.toarray()
        np.testing.assert_array_equal(eberly_w, computed)


class Test_Rook(ut.TestCase, Contiguity_Mixin):
    def setUp(self):
        Contiguity_Mixin.setUp(self)

        self.known_w = {2: 1.0, 3: 1.0, 5: 1.0, 7: 1.0, 8: 1.0, 10: 1.0, 14: 1.0}
        self.known_wi = 4
        self.cls = c.Rook
        self.idVariable = "POLYID"
        self.known_name = 5
        self.known_namedw = {k + 1: v for k, v in list(self.known_w.items())}
        self.known_wspi_da = 1
        self.known_wsp_da = {0: 1, 2: 1, 5: 1}
        self.known_wi_da = (1, -30.0, -180.0)
        self.known_w_da = {
            (1, 30.0, -180.0): 1,
            (1, -30.0, -60.0): 1,
            (1, -90.0, -180.0): 1,
        }


class Test_Voronoi(ut.TestCase):
    @pytest.mark.skipif(not HAS_SHAPELY, reason="shapely needed")
    def test_voronoiW(self):
        np.random.seed(12345)
        points = np.random.random((5, 2)) * 10 + 10
        w = c.Voronoi(points)
        self.assertEqual(w.n, 5)
        self.assertEqual(
            w.neighbors, {0: [2, 3, 4], 1: [2], 2: [0, 1, 4], 3: [0, 4], 4: [0, 2, 3]}
        )


q = ut.TestLoader().loadTestsFromTestCase(Test_Queen)
r = ut.TestLoader().loadTestsFromTestCase(Test_Rook)
suite = ut.TestSuite([q, r])
if __name__ == "__main__":
    runner = ut.TextTestRunner()
    runner.run(suite)<|MERGE_RESOLUTION|>--- conflicted
+++ resolved
@@ -137,17 +137,11 @@
     def test_from_xarray(self):
         w = self.cls.from_xarray(self.da, sparse=False, n_jobs=-1)
         self.assertEqual(w[self.known_wi_da], self.known_w_da)
-<<<<<<< HEAD
-        ws = self.cls.from_xarray(self.da, sparse=True)
-        srowvec = ws.sparse[self.known_wi_da].todense().tolist()[0]
-        this_w = {i: k for i, k in enumerate(srowvec) if k > 0}
-        self.assertEqual(this_w, self.known_w_da)
-=======
+
         ws = self.cls.from_xarray(self.da)
         srowvec = ws.sparse[self.known_wspi_da].todense().tolist()[0]
         this_w = {i: k for i, k in enumerate(srowvec) if k > 0}
         self.assertEqual(this_w, self.known_wsp_da)
->>>>>>> 31ac0c70
 
 
 class Test_Queen(ut.TestCase, Contiguity_Mixin):

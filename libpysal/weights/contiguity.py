import itertools
import numpy

from ..cg import voronoi_frames
from ..io.fileio import FileIO
from ._contW_lists import ContiguityWeightsLists
from .util import get_ids, get_points_array
from .weights import WSP, W
from .raster import da2W, da2WSP

try:
    from shapely.geometry import Point as shapely_point
    from ..cg.shapes import Point as pysal_point

    point_type = (shapely_point, pysal_point)
except ImportError:
    from ..cg.shapes import Point as point_type

WT_TYPE = {"rook": 2, "queen": 1}  # for _contW_Binning

__author__ = (
    "Sergio J. Rey <sjsrey@gmail.com> , Levi John Wolf <levi.john.wolf@gmail.com>"
)

__all__ = ["Rook", "Queen", "Voronoi"]


class Rook(W):
    """Construct a weights object from a collection of
    PySAL polygons that share at least one edge.

    Parameters
    ----------
    polygons : list
        A collection of PySAL shapes from which to build weights.
    **kwargs : dict
        Keyword arguments for ``libpysal.weights.W``. The parameter ``ids``,
        a list of names to use to build the weights, should be included here.

    See Also
    --------
    
    libpysal.weights.W
    
    """

<<<<<<< HEAD
    def __init__(self, polygons, **kwargs):

        criterion = "rook"
        ids = kwargs.pop("ids", None)
=======
    def __init__(self, polygons, **kw):
        criterion = 'rook'
        ids = kw.pop('ids', None)
>>>>>>> 38c0761a
        polygons, backup = itertools.tee(polygons)
        first_shape = next(iter(backup))

        if isinstance(first_shape, point_type):
            polygons, vertices = voronoi_frames(get_points_array(polygons))
            polygons = list(polygons.geometry)

        neighbors, ids = _build(polygons, criterion=criterion, ids=ids)

        W.__init__(self, neighbors, ids=ids, **kwargs)

    @classmethod
    def from_shapefile(cls, filepath, idVariable=None, full=False, **kwargs):
        """`Rook` contiguity weights from a polygon shapefile.

        Parameters
        ----------
        filepath : str
            The name of polygon shapefile including the file extension.
        idVariable : str
            The name of the attribute in the shapefile to associate
            with ids in the weights. Default is ``None``.
        full : bool
            Write out the entire path for a shapefile (``True``) or
            only the base of the shapefile without extension (``False``).
            Default is ``False``.
        **kwargs : dict
            Keyword arguments for ``libpysal.weights.Rook``. ``'sparse'``
            should be included here.  If ``True`` return `WSP` instance.
            If ``False`` return `W` instance.

        Returns
        -------
        w : libpysal.weights.Rook
            A rook-style instance of spatial weights.

        Examples
        --------
        
        >>> from libpysal.weights import Rook
        >>> import libpysal
        >>> wr = Rook.from_shapefile(libpysal.examples.get_path("columbus.shp"), "POLYID")
        >>> "%.3f"%wr.pct_nonzero
        '8.330'
        >>> wr = Rook.from_shapefile(libpysal.examples.get_path("columbus.shp"), sparse=True)
        >>> pct_sp = wr.sparse.nnz *1. / wr.n**2
        >>> "%.3f"%pct_sp
        '0.083'

        Notes
        -----

        `Rook` contiguity defines as neighbors any pair of polygons
        that share a common edge in their polygon definitions.

        See Also
        --------
        
        libpysal.weights.W
        libpysal.weights.Rook
        
        """

        sparse = kwargs.pop("sparse", False)

        if idVariable is not None:
            ids = get_ids(filepath, idVariable)
        else:
            ids = None

        w = cls(FileIO(filepath), ids=ids, **kwargs)
        w.set_shapefile(filepath, idVariable=idVariable, full=full)

        if sparse:
            w = w.to_WSP()

        return w

    @classmethod
    def from_iterable(cls, iterable, sparse=False, **kwargs):
        """Construct a weights object from a collection of arbitrary polygons.
        This will cast the polygons to PySAL polygons, then build the `W`.

        Parameters
        ----------
        iterable : iterable
            A collection of of shapes to be cast to PySAL shapes. Must
            support iteration. Can be either Shapely or PySAL shapes.
        sparse : bool
            Generate a `WSP` object. Default is ``False``.
        **kwargs : dict
            Keyword arguments for ``libpysal.weights.Rook``.
        
        Returns
        -------
        w : libpysal.weights.Rook
            A rook-style instance of spatial weights.
        
        See Also
        --------
        
        libpysal.weights.W
        libpysal.weights.WSP
        libpysal.weights.Rook
        
        """

        new_iterable = iter(iterable)
        w = cls(new_iterable, **kwargs)

        if sparse:
            w = WSP.from_W(w)

        return w

    @classmethod
    def from_dataframe(
        cls, df, geom_col="geometry", idVariable=None, ids=None, id_order=None, **kwargs
    ):
        """Construct a weights object from a ``pandas.DataFrame`` with a geometry
        column. This will cast the polygons to PySAL polygons, then build the `W`
        using ids from the dataframe.

        Parameters
        ----------
        df : pandas.DataFrame
            A ``pandas.DataFrame`` containing geometries to use for spatial weights.
        geom_col : str
            The name of the column in ``df`` that contains the
            geometries. Default is ``'geometry'``.
        idVariable : str
            The name of the column to use as IDs. If nothing is provided, the
            dataframe index is used. Default is ``None``.
        ids : list
            A list of ids to use to index the spatial weights object.
            Order is not respected from this list. Default is ``None``.
        id_order : list
            An ordered list of ids to use to index the spatial weights object. If
            used, the resulting weights object will iterate over results in the
            order of the names provided in this argument. Default is ``None``.
        **kwargs : dict
            Keyword arguments for ``libpysal.weights.Rook``.

        Returns
        -------
        w : w : libpysal.weights.Rook
            A rook-style instance of spatial weights.
        
        See Also
        --------
        
        libpysal.weights.W
        libpysal.weights.Rook
        
        """

        if id_order is not None:
            if id_order is True and ((idVariable is not None) or (ids is not None)):
                # if idVariable is None, we want ids. Otherwise, we want the
                # idVariable column
                id_order = list(df.get(idVariable, ids))
            else:
                id_order = df.get(id_order, ids)
        elif idVariable is not None:
            ids = df.get(idVariable).tolist()
        elif isinstance(ids, str):
            ids = df.get(ids).tolist()

        w = cls.from_iterable(
            df[geom_col].tolist(), ids=ids, id_order=id_order, **kwargs
        )

        return w

    @classmethod
    def from_xarray(cls, da, z_value=None, coords_labels={}, sparse=False, **kwargs):
        """
        Construct a weights object from a xarray.DataArray.

        Parameters
        ----------
        da : xarray.DataArray
            Input 2D or 3D DataArray with shape=(z, y, x)
        z_value : int/string/float
            Select the z_value of 3D DataArray with multiple layers.
        coords_labels : dictionary
            Pass dimension labels for coordinates and layers if they do not
            belong to default dimensions, which are (band/time, y/lat, x/lon)
            e.g. dims = {"y_label": "latitude", "x_label": "longitude", "z_label": "year"}
            Default is {} empty dictionary.
        sparse : boolean
            type of weight object. Default is False. For sparse, sparse = True
        **kwargs : keyword arguments
            optional arguments passed when sparse = False

        Returns
        -------
        w : libpysal.weights.W/libpysal.weights.WSP
            instance of spatial weights class W or WSP

        See Also
        --------
        :class:`libpysal.weights.weights.W`
        :class:`libpysal.weights.weights.WSP`   
        """
        if sparse:
            w = da2WSP(da, 'rook', z_value, coords_labels)
        else:
            w = da2W(da, 'rook', z_value, coords_labels, **kwargs)
        return w


class Queen(W):
    """Construct a weights object from a collection of PySAL
    polygons that share at least one vertex.

    Parameters
    ----------
    polygons : list
        A collection of PySAL shapes from which to build weights.
    **kwargs : dict
        Keyword arguments for ``pysal.weights.W``. The parameter ``ids``,
        a list of names to use to build the weights, should be included here.

    See Also
    --------
    
    libpysal.weights.W
    
    """

<<<<<<< HEAD
    def __init__(self, polygons, **kwargs):

        criterion = "queen"
        ids = kwargs.pop("ids", None)
=======
    def __init__(self, polygons, **kw):
        criterion = 'queen'
        ids = kw.pop('ids', None)
>>>>>>> 38c0761a
        polygons, backup = itertools.tee(polygons)
        first_shape = next(iter(backup))

        if isinstance(first_shape, point_type):
            polygons, vertices = voronoi_frames(get_points_array(polygons))
            polygons = list(polygons.geometry)

        neighbors, ids = _build(polygons, criterion=criterion, ids=ids)

        W.__init__(self, neighbors, ids=ids, **kwargs)

    @classmethod
    def from_shapefile(cls, filepath, idVariable=None, full=False, **kwargs):
        """`Queen` contiguity weights from a polygon shapefile.

        Parameters
        ----------
        filepath : str
            The name of polygon shapefile including the file extension.
        idVariable : str
            The name of the attribute in the shapefile to associate
            with ids in the weights. Default is ``None``.
        full : bool
            Write out the entire path for a shapefile (``True``) or
            only the base of the shapefile without extension (``False``).
            Default is ``False``.
        **kwargs : dict
            Keyword arguments for ``libpysal.weights.Queen``. ``'sparse'``
            should be included here.  If ``True`` return `WSP` instance.
            If ``False`` return `W` instance.

        Returns
        -------
        w : libpysal.weights.Queen
            A queen-style instance of spatial weights.

        Examples
        --------
        
        >>> from libpysal.weights import Queen
        >>> import libpysal
        >>> wq = Queen.from_shapefile(libpysal.examples.get_path("columbus.shp"))
        >>> "%.3f"%wq.pct_nonzero
        '9.829'
        >>> wq = Queen.from_shapefile(libpysal.examples.get_path("columbus.shp"),"POLYID")
        >>> "%.3f"%wq.pct_nonzero
        '9.829'
        >>> wq = Queen.from_shapefile(libpysal.examples.get_path("columbus.shp"), sparse=True)
        >>> pct_sp = wq.sparse.nnz *1. / wq.n**2
        >>> "%.3f"%pct_sp
        '0.098'

        Notes
        -----

        `Queen` contiguity defines as neighbors any pair of polygons that share at
        least one vertex in their polygon definitions.

        See Also
        --------
        
        libpysal.weights.W
        libpysal.weights.Queen
        
        """

        sparse = kwargs.pop("sparse", False)

        if idVariable is not None:
            ids = get_ids(filepath, idVariable)
        else:
            ids = None

        w = cls(FileIO(filepath), ids=ids, **kwargs)
        w.set_shapefile(filepath, idVariable=idVariable, full=full)

        if sparse:
            w = w.to_WSP()

        return w

    @classmethod
    def from_iterable(cls, iterable, sparse=False, **kwargs):
        """Construct a weights object from a collection of arbitrary polygons.
        This will cast the polygons to PySAL polygons, then build the `W`.

        Parameters
        ----------
        iterable : iterable
            A collection of of shapes to be cast to PySAL shapes. Must
            support iteration. Can be either Shapely or PySAL shapes.
        sparse : bool
            Generate a `WSP` object. Default is ``False``.
        **kwargs : dict
            Keyword arguments for ``libpysal.weights.Queen``.
        
        Returns
        -------
        w : libpysal.weights.Queen
            A queen-style instance of spatial weights.
        
        See Also
        --------
        
        libpysal.weights.W
        libpysal.weights.WSP
        libpysal.weights.Queen
        
        """

        new_iterable = iter(iterable)
        w = cls(new_iterable, **kwargs)

        if sparse:
            w = WSP.from_W(w)

        return w

    @classmethod
    def from_dataframe(cls, df, geom_col="geometry", **kwargs):
        """Construct a weights object from a ``pandas.DataFrame`` with a geometry
        column. This will cast the polygons to PySAL polygons, then build the `W`
        using ids from the dataframe.

        Parameters
        ----------
        df : pandas.DataFrame
            A ``pandas.DataFrame`` containing geometries to use for spatial weights.
        geom_col : str
            The name of the column in ``df`` that contains the
            geometries. Default is ``'geometry'``.
        **kwargs : dict
            Keyword arguments for ``libpysal.weights.Queen``.
        
        Returns
        -------
        w : libpysal.weights.Queen
            A queen-style instance of spatial weights.
        
        See Also
        --------
        
        libpysal.weights.W
        libpysal.weights.Queen
        
        """

        idVariable = kwargs.pop("idVariable", None)
        ids = kwargs.pop("ids", None)
        id_order = kwargs.pop("id_order", None)

        if id_order is not None:
            if id_order is True and ((idVariable is not None) or (ids is not None)):
                # if idVariable is None, we want ids. Otherwise, we want the
                # idVariable column
                ids = list(df.get(idVariable, ids))
                id_order = ids
            elif isinstance(id_order, str):
                ids = df.get(id_order, ids)
                id_order = ids
        elif idVariable is not None:
            ids = df.get(idVariable).tolist()
        elif isinstance(ids, str):
            ids = df.get(ids).tolist()
<<<<<<< HEAD
=======
        w = cls.from_iterable(df[geom_col].tolist(),
                              ids=ids,
                              id_order=id_order,
                              **kwargs)
        return w

    @classmethod
    def from_xarray(cls, da, z_value=None, coords_labels={}, sparse=False, **kwargs):
        """
        Construct a weights object from a xarray.DataArray.

        Parameters
        ----------
        da : xarray.DataArray
            Input 2D or 3D DataArray with shape=(z, y, x)
        z_value : int/string/float
            Select the z_value of 3D DataArray with multiple layers.
        coords_labels : dictionary
            Pass dimension labels for coordinates and layers if they do not
            belong to default dimensions, which are (band/time, y/lat, x/lon)
            e.g. dims = {"y_label": "latitude", "x_label": "longitude", "z_label": "year"}
            Default is {} empty dictionary.
        sparse : boolean
            type of weight object. Default is False. For sparse, sparse = True
        **kwargs : keyword arguments
            optional arguments passed when sparse = False

        Returns
        -------
        w : libpysal.weights.W/libpysal.weights.WSP
            instance of spatial weights class W or WSP

        See Also
        --------
        :class:`libpysal.weights.weights.W`
        :class:`libpysal.weights.weights.WSP`   
        """
        if sparse:
            w = da2WSP(da, 'queen', z_value, coords_labels)
        else:
            w = da2W(da, 'queen', z_value, coords_labels, **kwargs)
        return w

>>>>>>> 38c0761a

        w = cls.from_iterable(
            df[geom_col].tolist(), ids=ids, id_order=id_order, **kwargs
        )

        return w


def Voronoi(points, criterion="rook", clip="ahull", **kwargs):
    """Voronoi weights for a 2-d point set. Points are Voronoi neighbors
    if their polygons share an edge or vertex.

    Parameters
    ----------
    points : array-like
        An array-like ``(n,2)`` object of coordinates for point locations.
    criterion : str
        The weight criterion, either ``'rook'`` or ``'queen'``. Default is ``'rook'``.
    clip :  : str, shapely.geometry.Polygon
        An overloaded option about how to clip the voronoi cells. Default is ``'ahull'``.
        See ``libpysal.cg.voronoi_frames()`` for more explanation.
    **kwargs : dict
        Keyword arguments to pass to ``libpysal.weights.Voronoi``.

    Returns
    -------
    w : libpysal.weights.Voronoi
        A voronoi-style instance of spatial weights.
    
    Raises
    ------
    ValueError
        An unsupported value of ``criterion`` was passed in.
    
    Examples
    --------
    
    >>> import numpy as np
    >>> from libpysal.weights import Voronoi
    >>> np.random.seed(12345)
    >>> points = np.random.random((5,2))*10 + 10
    >>> w = Voronoi(points)
    >>> w.neighbors
    {0: [2, 3, 4], 1: [2], 2: [0, 1, 4], 3: [0, 4], 4: [0, 2, 3]}
    
    """

    from ..cg.voronoi import voronoi_frames

    region_df, _ = voronoi_frames(points, clip=clip)

    if criterion.lower() == "queen":
        cls = Queen
    elif criterion.lower() == "rook":
        cls = Rook
    else:
        raise ValueError(
            "Contiguity criterion {} not supported. "
            'Only "rook" and "queen" are supported.'.format(criterion)
        )

    w = cls.from_dataframe(region_df, **kwargs)

    return w


def _from_dataframe(df, **kwargs):
    """Construct Voronoi contiguity weights directly from a dataframe.

    Parameters
    ----------
    df : pandas.DataFrame
        A dataframe containing point geometries for a Voronoi diagram.
    **kwargs : dict
        Keyword arguments to pass to ``libpysal.weights.Voronoi``.

    Returns
    -------
    w : libpysal.weights.Vornoi
        A voronoi-style instance of spatial weights.
    
    Notes
    -----
    
    If ``criterion='rook'``, this is identical to the Delaunay graph for the points.
    
    Raises
    ------
    NotImplementedError
        If the input dataframe is of any other geometry type than ``Point``,
        a ``ValueError`` is caught and raised as a ``NotImplementedError``.
    
    """

    try:
        x, y = df.geometry.x.values, df.geometry.y.values
    except ValueError:
        raise NotImplementedError(
            "Voronoi weights are only"
            " implemented for point geometries. "
            "You may consider using df.centroid."
        )
    coords = numpy.column_stack((x, y))

    w = Voronoi(coords, **kwargs)

    return w


Voronoi.from_dataframe = _from_dataframe


def _build(polygons, criterion="rook", ids=None):
    """This is a developer-facing function to construct a spatial weights object.

    Parameters
    ----------
    polygons : list
        A list of PySAL polygons to use to build contiguity.
    criterion : str
        Option of which kind of contiguity to build, either ``'rook'`` or ``'queen'``.
        Default is ``'rook'``.
    ids : list
        A list of ids to use to index the neighbor dictionary. Default is ``None``.

    Returns
    -------
    neighbor_result : tuple
        The contents are ``(neighbors, ids)``, where ``neighbors`` is
        a dictionary describing contiguity relations and ``ids`` is the
        list of ids used to index that dictionary.
    
    Raises
    ------
    ValueError
        The argument to the ``ids`` parameter contains duplicate entries.
    
    Notes
    -----
    
    This is different from the prior behavior of ``buildContiguity``, which returned an
    actual weights object. Since this just dispatches for the classes above, this returns
    the raw ingredients for a spatial weights object, not the object itself.
    
    """
    if ids and len(ids) != len(set(ids)):
        raise ValueError(
            "The argument to the ids parameter contains duplicate entries."
        )

    wttype = WT_TYPE[criterion.lower()]
    geo = polygons
    if issubclass(type(geo), FileIO):
        geo.seek(0)  # Make sure we read from the beginning of the file.

    neighbor_data = ContiguityWeightsLists(polygons, wttype=wttype).w

    neighbors = {}
<<<<<<< HEAD

=======
    # weights={}
>>>>>>> 38c0761a
    if ids:
        for key in neighbor_data:
            ida = ids[key]
            if ida not in neighbors:
                neighbors[ida] = set()
            neighbors[ida].update([ids[x] for x in neighbor_data[key]])
        for key in neighbors:
            neighbors[key] = set(neighbors[key])
    else:
        for key in neighbor_data:
            neighbors[key] = set(neighbor_data[key])

    neighbor_result = (
        dict(
            list(zip(list(neighbors.keys()), list(map(list, list(neighbors.values())))))
        ),
        ids,
    )

    return neighbor_result


def buildContiguity(polygons, criterion="rook", ids=None):
    """This is a deprecated function. It builds a contiguity `W` from the
    polygons provided. As such, it is now identical to calling the class
    constructors for `Rook` or `Queen`.
    
    """

<<<<<<< HEAD
    # Warn('This function is deprecated. Please use the Rook or Queen classes', UserWarning)
    if criterion.lower() == "rook":
=======
    It builds a contiguity W from the polygons provided. As such, it is now
    identical to calling the class constructors for Rook or Queen. 
    """
    # Warn('This function is deprecated. Please use the Rook or Queen classes',
    #        UserWarning)
    if criterion.lower() == 'rook':
>>>>>>> 38c0761a
        return Rook(polygons, ids=ids)
    elif criterion.lower() == "queen":
        return Queen(polygons, ids=ids)
    else:
        raise Exception('Weights criterion "{}" was not found.'.format(criterion))<|MERGE_RESOLUTION|>--- conflicted
+++ resolved
@@ -44,16 +44,10 @@
     
     """
 
-<<<<<<< HEAD
     def __init__(self, polygons, **kwargs):
 
         criterion = "rook"
         ids = kwargs.pop("ids", None)
-=======
-    def __init__(self, polygons, **kw):
-        criterion = 'rook'
-        ids = kw.pop('ids', None)
->>>>>>> 38c0761a
         polygons, backup = itertools.tee(polygons)
         first_shape = next(iter(backup))
 
@@ -98,7 +92,10 @@
         >>> wr = Rook.from_shapefile(libpysal.examples.get_path("columbus.shp"), "POLYID")
         >>> "%.3f"%wr.pct_nonzero
         '8.330'
-        >>> wr = Rook.from_shapefile(libpysal.examples.get_path("columbus.shp"), sparse=True)
+        
+        >>> wr = Rook.from_shapefile(
+        ...     libpysal.examples.get_path("columbus.shp"), sparse=True
+        ... )
         >>> pct_sp = wr.sparse.nnz *1. / wr.n**2
         >>> "%.3f"%pct_sp
         '0.083'
@@ -230,39 +227,44 @@
 
     @classmethod
     def from_xarray(cls, da, z_value=None, coords_labels={}, sparse=False, **kwargs):
-        """
-        Construct a weights object from a xarray.DataArray.
+        """Construct a weights object from a ``xarray.DataArray``.
 
         Parameters
         ----------
         da : xarray.DataArray
-            Input 2D or 3D DataArray with shape=(z, y, x)
-        z_value : int/string/float
+            Input 2D or 3D DataArray with shape=(z, y, x).
+        z_value : {int, str, float}
             Select the z_value of 3D DataArray with multiple layers.
-        coords_labels : dictionary
+        coords_labels : dict
             Pass dimension labels for coordinates and layers if they do not
-            belong to default dimensions, which are (band/time, y/lat, x/lon)
-            e.g. dims = {"y_label": "latitude", "x_label": "longitude", "z_label": "year"}
-            Default is {} empty dictionary.
-        sparse : boolean
-            type of weight object. Default is False. For sparse, sparse = True
+            belong to default dimensions, which are (band/time, y/lat, x/lon).
+            Default is an empty ``dict``.
+            e.g.
+            ``dims = {"y_label": "latitude", "x_label": "longitude", "z_label": "year"}``
+        sparse : bool
+            The type of weight object. Default is ``False``.
+            For sparse set to ``True``.
         **kwargs : keyword arguments
-            optional arguments passed when sparse = False
+            Optional arguments passed when ``sparse=False``.
 
         Returns
         -------
-        w : libpysal.weights.W/libpysal.weights.WSP
-            instance of spatial weights class W or WSP
+        w : {libpysal.weights.W, libpysal.weights.WSP}
+            An instance of spatial weights class `W` or `WSP`.
 
         See Also
         --------
-        :class:`libpysal.weights.weights.W`
-        :class:`libpysal.weights.weights.WSP`   
+        
+        libpysal.weights.weights.W
+        libpysal.weights.weights.WSP
+        
         """
+
         if sparse:
-            w = da2WSP(da, 'rook', z_value, coords_labels)
+            w = da2WSP(da, "rook", z_value, coords_labels)
         else:
-            w = da2W(da, 'rook', z_value, coords_labels, **kwargs)
+            w = da2W(da, "rook", z_value, coords_labels, **kwargs)
+
         return w
 
 
@@ -285,16 +287,10 @@
     
     """
 
-<<<<<<< HEAD
     def __init__(self, polygons, **kwargs):
 
         criterion = "queen"
         ids = kwargs.pop("ids", None)
-=======
-    def __init__(self, polygons, **kw):
-        criterion = 'queen'
-        ids = kw.pop('ids', None)
->>>>>>> 38c0761a
         polygons, backup = itertools.tee(polygons)
         first_shape = next(iter(backup))
 
@@ -339,10 +335,16 @@
         >>> wq = Queen.from_shapefile(libpysal.examples.get_path("columbus.shp"))
         >>> "%.3f"%wq.pct_nonzero
         '9.829'
-        >>> wq = Queen.from_shapefile(libpysal.examples.get_path("columbus.shp"),"POLYID")
+        
+        >>> wq = Queen.from_shapefile(
+        ...     libpysal.examples.get_path("columbus.shp"), "POLYID"
+        ... )
         >>> "%.3f"%wq.pct_nonzero
         '9.829'
-        >>> wq = Queen.from_shapefile(libpysal.examples.get_path("columbus.shp"), sparse=True)
+        
+        >>> wq = Queen.from_shapefile(
+        ...     libpysal.examples.get_path("columbus.shp"), sparse=True
+        ... )
         >>> pct_sp = wq.sparse.nnz *1. / wq.n**2
         >>> "%.3f"%pct_sp
         '0.098'
@@ -459,57 +461,52 @@
             ids = df.get(idVariable).tolist()
         elif isinstance(ids, str):
             ids = df.get(ids).tolist()
-<<<<<<< HEAD
-=======
-        w = cls.from_iterable(df[geom_col].tolist(),
-                              ids=ids,
-                              id_order=id_order,
-                              **kwargs)
+
+        w = cls.from_iterable(
+            df[geom_col].tolist(), ids=ids, id_order=id_order, **kwargs
+        )
+
         return w
 
     @classmethod
     def from_xarray(cls, da, z_value=None, coords_labels={}, sparse=False, **kwargs):
-        """
-        Construct a weights object from a xarray.DataArray.
+        """Construct a weights object from a ``xarray.DataArray``.
 
         Parameters
         ----------
         da : xarray.DataArray
-            Input 2D or 3D DataArray with shape=(z, y, x)
-        z_value : int/string/float
+            Input 2D or 3D DataArray with shape=(z, y, x).
+        z_value : {int, str, float}
             Select the z_value of 3D DataArray with multiple layers.
-        coords_labels : dictionary
+        coords_labels : dict
             Pass dimension labels for coordinates and layers if they do not
-            belong to default dimensions, which are (band/time, y/lat, x/lon)
-            e.g. dims = {"y_label": "latitude", "x_label": "longitude", "z_label": "year"}
-            Default is {} empty dictionary.
-        sparse : boolean
-            type of weight object. Default is False. For sparse, sparse = True
+            belong to default dimensions, which are (band/time, y/lat, x/lon).
+            Default is an empty ``dict``.
+            e.g.
+            ``dims = {"y_label": "latitude", "x_label": "longitude", "z_label": "year"}``
+        sparse : bool
+            The type of weight object. Default is ``False``.
+            For sparse set to ``True``.
         **kwargs : keyword arguments
-            optional arguments passed when sparse = False
+            Optional arguments passed when ``sparse=False``.
 
         Returns
         -------
-        w : libpysal.weights.W/libpysal.weights.WSP
-            instance of spatial weights class W or WSP
+        w : {libpysal.weights.W, libpysal.weights.WSP}
+            An instance of spatial weights class `W` or `WSP`.
 
         See Also
         --------
-        :class:`libpysal.weights.weights.W`
-        :class:`libpysal.weights.weights.WSP`   
+        
+        libpysal.weights.weights.W
+        libpysal.weights.weights.WSP
+        
         """
+
         if sparse:
-            w = da2WSP(da, 'queen', z_value, coords_labels)
+            w = da2WSP(da, "queen", z_value, coords_labels)
         else:
-            w = da2W(da, 'queen', z_value, coords_labels, **kwargs)
-        return w
-
->>>>>>> 38c0761a
-
-        w = cls.from_iterable(
-            df[geom_col].tolist(), ids=ids, id_order=id_order, **kwargs
-        )
-
+            w = da2W(da, "queen", z_value, coords_labels, **kwargs)
         return w
 
 
@@ -658,16 +655,13 @@
     wttype = WT_TYPE[criterion.lower()]
     geo = polygons
     if issubclass(type(geo), FileIO):
-        geo.seek(0)  # Make sure we read from the beginning of the file.
+        # Make sure we read from the beginning of the file.
+        geo.seek(0)
 
     neighbor_data = ContiguityWeightsLists(polygons, wttype=wttype).w
 
     neighbors = {}
-<<<<<<< HEAD
-
-=======
-    # weights={}
->>>>>>> 38c0761a
+
     if ids:
         for key in neighbor_data:
             ida = ids[key]
@@ -697,17 +691,8 @@
     
     """
 
-<<<<<<< HEAD
     # Warn('This function is deprecated. Please use the Rook or Queen classes', UserWarning)
     if criterion.lower() == "rook":
-=======
-    It builds a contiguity W from the polygons provided. As such, it is now
-    identical to calling the class constructors for Rook or Queen. 
-    """
-    # Warn('This function is deprecated. Please use the Rook or Queen classes',
-    #        UserWarning)
-    if criterion.lower() == 'rook':
->>>>>>> 38c0761a
         return Rook(polygons, ids=ids)
     elif criterion.lower() == "queen":
         return Queen(polygons, ids=ids)

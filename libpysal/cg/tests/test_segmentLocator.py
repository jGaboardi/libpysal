"""Segment Locator Unittest."""

from ..shapes import *
from ..segmentLocator import *
import unittest


class SegmentGrid_Tester(unittest.TestCase):
<<<<<<< HEAD
    """Setup class for unit tests."""

=======
>>>>>>> f76d9bb7
    def setUp(self):
        # 10x10 grid with four line segments, one for each edge of the grid.
        self.grid = SegmentGrid(Rectangle(0, 0, 10, 10), 1)
        self.grid.add(LineSegment(Point((0.0, 0.0)), Point((0.0, 10.0))), 0)
        self.grid.add(LineSegment(Point((0.0, 10.0)), Point((10.0, 10.0))), 1)
        self.grid.add(LineSegment(Point((10.0, 10.0)), Point((10.0, 0.0))), 2)
        self.grid.add(LineSegment(Point((10.0, 0.0)), Point((0.0, 0.0))), 3)

    def test_nearest_1(self):
        # Center
        self.assertEqual([0, 1, 2, 3], self.grid.nearest(Point((5.0, 5.0))))
        # Left Edge
        self.assertEqual([0], self.grid.nearest(Point((0.0, 5.0))))
        # Top Edge
        self.assertEqual([1], self.grid.nearest(Point((5.0, 10.0))))
        # Right Edge
        self.assertEqual([2], self.grid.nearest(Point((10.0, 5.0))))
        # Bottom Edge
        self.assertEqual([3], self.grid.nearest(Point((5.0, 0.0))))

    def test_nearest_2(self):
        # Left Edge
        self.assertEqual([0, 1, 3], self.grid.nearest(Point((-100000.0, 5.0))))
        # Right Edge
        self.assertEqual([1, 2, 3], self.grid.nearest(Point((100000.0, 5.0))))
        # Bottom Edge
        self.assertEqual([0, 2, 3], self.grid.nearest(Point((5.0, -100000.0))))
        # Top Edge
        self.assertEqual([0, 1, 2], self.grid.nearest(Point((5.0, 100000.0))))


suite = unittest.TestSuite()
test_classes = [SegmentGrid_Tester]
for i in test_classes:
    a = unittest.TestLoader().loadTestsFromTestCase(i)
    suite.addTest(a)

if __name__ == "__main__":
    runner = unittest.TextTestRunner()
    runner.run(suite)<|MERGE_RESOLUTION|>--- conflicted
+++ resolved
@@ -6,11 +6,8 @@
 
 
 class SegmentGrid_Tester(unittest.TestCase):
-<<<<<<< HEAD
     """Setup class for unit tests."""
 
-=======
->>>>>>> f76d9bb7
     def setUp(self):
         # 10x10 grid with four line segments, one for each edge of the grid.
         self.grid = SegmentGrid(Rectangle(0, 0, 10, 10), 1)

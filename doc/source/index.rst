.. pysal documentation master file, created by
   sphinx-quickstart on Wed Aug 26 19:58:20 2009.

.. raw:: html

    <style type="text/css">
    .section h1 { display: none; }
    </style>

PySAL
=====

.. raw:: html

 <div class="section" id="showcase">
      <a href="http://nbviewer.ipython.org/github/pysal/pysal/blob/master/pysal/contrib/viz/taz_example.ipynb?create=1"><img     src="_static/images/socal_2.jpg" border="0" alt="So. Cal. taz network"/></a>
      <a href="http://nbviewer.ipython.org/github/pysal/pysal/blob/master/pysal/contrib/viz/taz_example.ipynb?create=1"><img     src="_static/images/socal_3.jpg" border="0" alt="County components"/></a>
  </div>


.. sidebar:: Releases

<<<<<<< HEAD
    - `Stable 1.13.0 (Released 2016-11-23) <users/installation.html>`_
=======
    - `Stable 1.13.0 (Released 2016-12-9) <users/installation.html>`_
>>>>>>> e52c74a0
    - `Development  <http://github.com/pysal/pysal/tree/dev>`_

PySAL is an open source library of spatial analysis functions written in
Python intended to support the development of high level applications.
PySAL is open source under the `BSD License`_.

.. _BSD License: license.html


.. toctree::
    :maxdepth: 1

    News <http://pysal.github.io/news.html>
    Events <http://pysal.github.io/upcoming_events.html>
    Funding <http://pysal.github.io/funding.html>
    Gallery <http://pysal.github.io/grid.html>
    users/index
    developers/index
    library/index

.. raw:: html

  <style type="text/css">
  table.linktable {
      margin: 10px;
      margin-bottom: 20px;
      margin-left:auto;
      margin-right: auto;
  }
  table.icontable {
      margin: 10px;
  }
  table.linktable td {
      padding-left: 15px;
      padding-right: 15px;
      padding-bottom: 5px;
      text-align: center;
  }
  </style>
  
  <table class="linktable">
  <tr>
    <td>
      <a href="users/installation.html">
         <img alt="Download" src="_static/images/download2.png" title="Download" height="80" style="display: block; margin-left: auto; margin-right: auto;"></a> </td>
    <td>
      <a href="users/tutorials/index.html">
        <img alt="Getting Started" src="_static/images/tutorial.png" title="Getting Started"  height="80" style="display: block; margin-left: auto; margin-right: auto;"></a> </td>
    <td>
      <a href="library/index.html">
        <img alt="Documentation" src="_static/images/documentation.png" title="Documentation"  height="80" style="display: block; margin-left: auto; margin-right: auto;"></a> </td>
    <td>
      <a href="http://github.com/pysal/pysal/issues?state=open">
        <img alt="Bug Report" src="_static/images/bugs.png" title="Bug Report"  height="80" style="display: block; margin-left: auto; margin-right: auto;"></a> </td>
  </tr>

  <tr>
    <td><strong><small><a href="users/installation.html">Install</a></small></strong></td>
    <td><strong><small><a href="users/tutorials/index.html">Getting Started</a></small></strong></td>
    <td><strong><small><a href="library/index.html">Documentation</a></small></strong></td>
    <td><strong><small><a href="http://github.com/pysal/pysal/issues?state=open">Report Bugs</a></small></strong></td>
  </tr>
  </table>
<|MERGE_RESOLUTION|>--- conflicted
+++ resolved
@@ -20,11 +20,7 @@
 
 .. sidebar:: Releases
 
-<<<<<<< HEAD
-    - `Stable 1.13.0 (Released 2016-11-23) <users/installation.html>`_
-=======
     - `Stable 1.13.0 (Released 2016-12-9) <users/installation.html>`_
->>>>>>> e52c74a0
     - `Development  <http://github.com/pysal/pysal/tree/dev>`_
 
 PySAL is an open source library of spatial analysis functions written in

from ..io.fileio import FileIO as psopen
from .weights import W, WSP
from .set_operations import w_subset
from ..common import requires

from collections import defaultdict
import copy
from itertools import tee
import numbers
import os
from warnings import warn

import numpy as np
import scipy
from scipy import sparse
from scipy.spatial import KDTree
import scipy.spatial
<<<<<<< HEAD
=======
import os
import scipy
from warnings import warn
import numbers
from collections import defaultdict
from itertools import tee
from ..common import requires
from distutils.version import LooseVersion
>>>>>>> f76d9bb7

try:
    import geopandas as gpd

    GPD_08 = str(gpd.__version__) >= LooseVersion("0.8.0")
except ImportError:
    warn("Geopandas not available. Some functionality will be disabled.")

__all__ = [
    "lat2W",
    "block_weights",
    "comb",
    "order",
    "higher_order",
    "shimbel",
    "remap_ids",
    "full2W",
    "full",
    "WSP2W",
    "insert_diagonal",
    "fill_diagonal",
    "get_ids",
    "get_points_array_from_shapefile",
    "min_threshold_distance",
    "lat2SW",
    "w_local_cluster",
    "higher_order_sp",
    "hexLat2W",
    "neighbor_equality",
    "attach_islands",
    "nonplanar_neighbors",
    "fuzzy_contiguity",
]


KDTREE_TYPES = [scipy.spatial.KDTree, scipy.spatial.cKDTree]


def hexLat2W(nrows=5, ncols=5, **kwargs):
    """Create a `W` object for a hexagonal lattice.

    Parameters
    ----------
    nrows : int
        The number of rows.
    ncols : int
        The number of columns.
    **kwargs : dict
        Optional keyword arguments for ``libpysal.weights.W``.

    Returns
    -------
    w : libpysal.weights.W
        An instance of spatial weights, `W`.

    Notes
    -----

    Observations are row ordered with the first :math:`k` observations being
    in row 0, the next :math:`k` in row 1, and so on. Construction is based
    on shifting every other column of a regular lattice down 1/2 of a cell.

    Examples
    --------

    >>> from libpysal.weights import lat2W, hexLat2W
    >>> w = lat2W()
    >>> w.neighbors[1]
    [0, 6, 2]
    >>> w.neighbors[21]
    [16, 20, 22]
    >>> wh = hexLat2W()
    >>> wh.neighbors[1]
    [0, 6, 2, 5, 7]
    >>> wh.neighbors[21]
    [16, 20, 22]

    """

    if nrows == 1 or ncols == 1:
        print("Hexagon lattice requires at least 2 rows and columns.")
        print("Returning a linear contiguity structure.")
        return lat2W(nrows, ncols)

    n = nrows * ncols
    rid = [i // ncols for i in range(n)]
    cid = [i % ncols for i in range(n)]
    r1 = nrows - 1
    c1 = ncols - 1

    w = lat2W(nrows, ncols).neighbors

    for i in range(n):
        odd = cid[i] % 2

        if odd:
            if rid[i] < r1:  # odd col index above last row
                # new sw neighbor
                if cid[i] > 0:
                    j = i + ncols - 1
                    w[i] = w.get(i, []) + [j]
                # new se neighbor
                if cid[i] < c1:
                    j = i + ncols + 1
                    w[i] = w.get(i, []) + [j]

        else:  # even col
            # nw
            jnw = [i - ncols - 1]
            # ne
            jne = [i - ncols + 1]
            if rid[i] > 0:
                w[i]
                if cid[i] == 0:
                    w[i] = w.get(i, []) + jne
                elif cid[i] == c1:
                    w[i] = w.get(i, []) + jnw
                else:
                    w[i] = w.get(i, []) + jne
                    w[i] = w.get(i, []) + jnw

    w = W(w, **kwargs)

    return W(w, **kwargs)


def lat2W(nrows=5, ncols=5, rook=True, id_type="int", **kwargs):
    """Create a `W` object for a regular lattice.

    Parameters
    ----------
    nrows : int
        The number of rows.
    ncols : int
        The number of columns.
    rook : bool
        The type of contiguity. Default is `Rook`. For `Queen` set to ``False``.
    id_type : str
        The type of IDs to use in the final `W` object. The options are as
        follows with ``'int'`` being the default.

        * ``'int'`` -- ``(0, 1, 2, ...)``
        * ``'float'`` -- ``(0.0, 1.0, 2.0, ...)``
        * ``'string'`` -- ``('id0', 'id1', 'id2', ...)``

    **kwargs : dict
        Optional keyword arguments for ``libpysal.weights.W``.

    Returns
    -------
    w : libpysal.weights.W
        An instance of spatial weights, `W`.

    Notes
    -----

    Observations are row ordered with the first :math:`k` observations being
    in row 0, the next :math:`k` in row 1, and so on.

    Examples
    --------

    >>> from libpysal.weights import lat2W
    >>> w9 = lat2W(3,3)
    >>> "%.3f"%w9.pct_nonzero
    '29.630'
    >>> w9[0] == {1: 1.0, 3: 1.0}
    True
    >>> w9[3] == {0: 1.0, 4: 1.0, 6: 1.0}
    True

    """

    n = nrows * ncols
    r1 = nrows - 1
    c1 = ncols - 1
    rid = [i // ncols for i in range(n)]  # must be floor!
    cid = [i % ncols for i in range(n)]
    w = {}
    r = below = 0

    for i in range(n - 1):

        if rid[i] < r1:
            below = rid[i] + 1
            r = below * ncols + cid[i]
            w[i] = w.get(i, []) + [r]
            w[r] = w.get(r, []) + [i]
        if cid[i] < c1:
            right = cid[i] + 1
            c = rid[i] * ncols + right
            w[i] = w.get(i, []) + [c]
            w[c] = w.get(c, []) + [i]
        if not rook:
            # southeast bishop
            if cid[i] < c1 and rid[i] < r1:
                r = (rid[i] + 1) * ncols + 1 + cid[i]
                w[i] = w.get(i, []) + [r]
                w[r] = w.get(r, []) + [i]
            # southwest bishop
            if cid[i] > 0 and rid[i] < r1:
                r = (rid[i] + 1) * ncols - 1 + cid[i]
                w[i] = w.get(i, []) + [r]
                w[r] = w.get(r, []) + [i]

    neighbors = {}
    weights = {}

    for key in w:
        weights[key] = [1.0] * len(w[key])
    ids = list(range(n))

    if id_type == "string":
        ids = ["id" + str(i) for i in ids]
    elif id_type == "float":
        ids = [i * 1.0 for i in ids]

    if id_type == "string" or id_type == "float":
        id_dict = dict(list(zip(list(range(n)), ids)))
        alt_w = {}
        alt_weights = {}
        for i in w:
            values = [id_dict[j] for j in w[i]]
            key = id_dict[i]
            alt_w[key] = values
            alt_weights[key] = weights[i]
        w = alt_w
        weights = alt_weights

    w = W(w, weights, ids=ids, id_order=ids[:], **kwargs)

    return w


def block_weights(regimes, ids=None, sparse=False, **kwargs):
    """Construct spatial weights for regime neighbors. Block contiguity structures
    are relevant when defining neighbor relations based on membership in a regime.
    For example, all counties belonging to the same state could be defined as
    neighbors, in an analysis of all counties in the US.

    Parameters
    ----------
    regimes : {list, numpy.ndarray}
        The ids of the regime to which an observation belongs.
    ids : {list, numpy.ndarray}
        An ordered sequence of IDs for the observations.
    sparse : bool
        If ``True`` return `WSP` instance, otherwise return `W` instance
        (``False``). Default is ``False``.
    **kwargs : dict
        Optional keyword arguments for ``libpysal.weights.W``.

    Returns
    -------
    w : {libpysal.weights.W, libpysal.weights.WSP}
        An instance of spatial weights (`W`), or a thin version (`WSP`).

    Examples
    --------

    >>> from libpysal.weights import block_weights
    >>> import numpy as np
    >>> regimes = np.ones(25)
    >>> regimes[range(10,20)] = 2
    >>> regimes[range(21,25)] = 3
    >>> regimes
    array([1., 1., 1., 1., 1., 1., 1., 1., 1., 1., 2., 2., 2., 2., 2., 2., 2.,
           2., 2., 2., 1., 3., 3., 3., 3.])

    >>> w = block_weights(regimes)
    >>> w.weights[0]
    [1.0, 1.0, 1.0, 1.0, 1.0, 1.0, 1.0, 1.0, 1.0, 1.0]

    >>> w.neighbors[0]
    [1, 2, 3, 4, 5, 6, 7, 8, 9, 20]

    >>> regimes = ['n','n','s','s','e','e','w','w','e']
    >>> n = len(regimes)
    >>> w = block_weights(regimes)
    >>> w.neighbors == {0: [1], 1: [0], 2: [3], 3: [2], 4: [5, 8], 5: [4, 8], 6: [7], 7: [6], 8: [4, 5]}
    True

    """

    rids = np.unique(regimes)
    neighbors = {}
    NPNZ = np.nonzero
    regimes = np.array(regimes)

    for rid in rids:
        members = NPNZ(regimes == rid)[0]
        for member in members:
            neighbors[member] = members[NPNZ(members != member)[0]].tolist()

    w = W(neighbors, **kwargs)

    if ids is not None:
        w.remap_ids(ids)

    if sparse:
        w = WSP(w.sparse, id_order=ids)

    return w


def comb(items, n=None):
    """Combinations of size :math:`n` taken from items.

    Parameters
    ----------
    items : list
        The items to be drawn from.
    n : int
        The size of combinations to take from items.

    Yields
    ------
    vc : generator
        The combinations of size :math:`n` taken from items.

    Examples
    --------

    >>> x = range(4)
    >>> for c in comb(x, 2):
    ...     print(c)
    [0, 1]
    [0, 2]
    [0, 3]
    [1, 2]
    [1, 3]
    [2, 3]

    """

    items = list(items)

    if n is None:
        n = len(items)

    for i in list(range(len(items))):
        v = items[i : i + 1]

        if n == 1:
            vc = v
            yield vc
        else:
            rest = items[i + 1 :]
            for c in comb(rest, n - 1):
                vc = v + c
                yield vc


def order(w, kmax=3):
    """Determine the non-redundant order of contiguity up to a specific order.

    Parameters
    ----------
    w : libpysal.weights.W
        An instance of spatial weights, `W`.
    kmax : int
        The maximum order of contiguity. Default is ``3``.

    Returns
    -------
    info : dict
        The observation ID are the keys and the values are lists of contiguity
        orders with a -1 in the :math:`i`-th position.

    Notes
    -----

    Implements the algorithm in :cite:`Anselin1996b`.

    Examples
    --------

    >>> from libpysal.weights import order, Rook
    >>> import libpysal
    >>> w = Rook.from_shapefile(libpysal.examples.get_path('10740.shp'))
    The weights matrix is not fully connected:
    There are 2 disconnected components.
    There is 1 island with id: 163.

    >>> w3 = order(w, kmax = 3)
    >>> w3[1][0:5]
    [1, -1, 1, 2, 1]

    """

    ids = w.id_order
    info = {}

    for id_ in ids:
        s = [0] * w.n
        s[ids.index(id_)] = -1

        for j in w.neighbors[id_]:
            s[ids.index(j)] = 1

        k = 1
        while k < kmax:
            knext = k + 1
            if s.count(k):
                # get neighbors of order k
                js = [ids[j] for j, val in enumerate(s) if val == k]
                # get first order neighbors for order k neighbors
                for j in js:
                    next_neighbors = w.neighbors[j]
                    for neighbor in next_neighbors:
                        nid = ids.index(neighbor)
                        if s[nid] == 0:
                            s[nid] = knext
            k = knext
        info[id_] = s

    return info


def higher_order(w, k=2, **kwargs):
    """Contiguity weights object of order :math:`k`.

    Parameters
    ----------
    w : libpysal.weights.W
        An instance of spatial weights, `W`.
    k : int
        The order of contiguity. Default is ``2``.
    **kwargs : dict
        Optional keyword arguments for ``libpysal.weights.W``.

    Returns
    -------
    w : libpysal.weights.W
        An instance of spatial weights, `W`.

    Notes
    -----

    Proper higher order neighbors are returned such that :math:`i` and :math:`j`
    are :math:`k`-order neighbors if and only if ('iff') the shortest path from
    :math:`i`-:math:`j` is of length :math:`k`.

    Examples
    --------

    >>> from libpysal.weights import lat2W, higher_order
    >>> w10 = lat2W(10, 10)
    >>> w10_2 = higher_order(w10, 2)
    >>> w10_2[0] ==  {2: 1.0, 11: 1.0, 20: 1.0}
    True

    >>> w5 = lat2W()
    >>> w5[0] ==  {1: 1.0, 5: 1.0}
    True

    >>> w5[1] == {0: 1.0, 2: 1.0, 6: 1.0}
    True

    >>> w5_2 = higher_order(w5,2)
    >>> w5_2[0] == {10: 1.0, 2: 1.0, 6: 1.0}
    True

    """

    w = higher_order_sp(w, k, **kwargs)

    return w

<<<<<<< HEAD

def higher_order_sp(
    w, k=2, shortest_path=True, diagonal=False, lower_order=False, **kwargs
):
    """Contiguity weights for either a `WSP` or `W` for order :math:`k`.

    Parameters
    ----------
    w : {libpysal.weights.W, libpysal.weights.WSP, scipy.sparse.csr_instance}
        A sparse matrix or spatial weights object.
    k : int
        The order of contiguity. Default is ``2``.
    shortest_path : bool
        Set to ``True`` to define :math:`i,j` are :math:`k`-order neighbors if the
        shortest path for :math:`i,j` is :math:`k`. Set to ``False`` to define
        :math:`i,j` and :math:`k`-order neighbors if there is a path from
        :math:`i,j` of length :math:`k`. Default is ``True``.
    diagonal : bool
        Set to ``True`` to keep :math:`k`-order :math:`(i,j)` joins when :math:`i==j`.
        Set to ``False`` to remove :math:`k`-order :math:`(i,j)` joins when :math:`i==j`.
        Default is ``False``.
    lower_order : boolean
        Include lower order contiguities (``True``) or return only
        weights of order :math:`k` (``False``). Default is ``False``.
    **kwargs : dict
        Optional keyword arguments for ``libpysal.weights.W``.

    Returns
    -------
    wk : {libpysal.weights.W, libpysal.weights.WSP}
        WSP, type matches type of w argument

    Raises
    ------
    ValueError
        The input `W` weights are not binary.
    ValueError
        The input ``scipy.sparse.csr_instance`` weights are not binary.
    TypeError
        The input weights are in the correct format and/or are not binary.
=======
def higher_order_sp(
    w, k=2, shortest_path=True, diagonal=False, lower_order=False, **kwargs
):
    """
    Contiguity weights for either a sparse W or W for order k.

    Parameters
    ----------
    w             : W
                            sparse_matrix, spatial weights object or
                            scipy.sparse.csr.csr_instance
    k             : int
                    Order of contiguity
    shortest_path : boolean
                    True: i,j and k-order neighbors if the
                    shortest path for i,j is k.
                    False: i,j are k-order neighbors if there
                    is a path from i,j of length k.
    diagonal      : boolean
                    True:  keep k-order (i,j) joins when i==j
                    False: remove k-order (i,j) joins when i==j
    lower_order   : boolean
                    True: include lower order contiguities
                    False: return only weights of order k
    **kwargs      : keyword arguments
                    optional arguments for :class:`pysal.weights.W`

    Returns
    -------
    wk : W
             WSP, type matches type of w argument

>>>>>>> f76d9bb7

    Examples
    --------

    >>> from libpysal.weights import lat2W, higher_order_sp
    >>> w25 = lat2W(5,5)
    >>> w25.n
    25

    >>> w25[0] == {1: 1.0, 5: 1.0}
    True

    >>> w25_2 = higher_order_sp(w25, 2)
    >>> w25_2[0] == {10: 1.0, 2: 1.0, 6: 1.0}
    True

    >>> w25_2 = higher_order_sp(w25, 2, diagonal=True)
    >>> w25_2[0] ==  {0: 1.0, 10: 1.0, 2: 1.0, 6: 1.0}
    True

    >>> w25_3 = higher_order_sp(w25, 3)
    >>> w25_3[0] == {15: 1.0, 3: 1.0, 11: 1.0, 7: 1.0}
    True

    >>> w25_3 = higher_order_sp(w25, 3, shortest_path=False)
    >>> w25_3[0] == {1: 1.0, 3: 1.0, 5: 1.0, 7: 1.0, 11: 1.0, 15: 1.0}
    True

    >>> w25_3 = higher_order_sp(w25, 3, lower_order=True)
    >>> w25_3[0] == {
    ...     5: 1.0,
    ...     7: 1.0,
    ...     11: 1.0,
    ...     2: 1.0,
    ...     15: 1.0,
    ...     6: 1.0,
    ...     10: 1.0,
    ...     1: 1.0,
    ...     3: 1.0
    ... }
    True

    """

    id_order = None

    if issubclass(type(w), W) or isinstance(w, W):
        if np.unique(np.hstack(list(w.weights.values()))) == np.array([1.0]):
            id_order = w.id_order
            w = w.sparse
        else:
            raise ValueError("Weights are not binary (0,1).")

    elif scipy.sparse.isspmatrix_csr(w):
        if not np.unique(w.data) == np.array([1.0]):
            raise ValueError(
                "Sparse weights matrix is not binary (0,1) weights matrix."
            )
    else:
        raise TypeError(
            "Weights provided are neither a binary 'W' object nor "
            "a 'scipy.sparse.csr_matrix'."
        )

    if lower_order:
        wk = sum(map(lambda x: w ** x, range(2, k + 1)))
        shortest_path = False
    else:
        wk = w ** k

    rk, ck = wk.nonzero()
    sk = set(zip(rk, ck))

    if shortest_path:
        for j in range(1, k):
            wj = w ** j
            rj, cj = wj.nonzero()
            sj = set(zip(rj, cj))
            sk.difference_update(sj)

    if not diagonal:
        sk = set([(i, j) for i, j in sk if i != j])

    if id_order:
        d = dict([(i, []) for i in id_order])
        for pair in sk:
            k, v = pair
            k = id_order[k]
            v = id_order[v]
            d[k].append(v)

        wk = W(neighbors=d, **kwargs)

        return wk

    else:
        d = {}
        for pair in sk:
            k, v = pair
            if k in d:
                d[k].append(v)
            else:
                d[k] = [v]

        wk = WSP(W(neighbors=d, **kwargs).sparse)

        return wk


def w_local_cluster(w):
    r"""Local clustering coefficients for each unit as a node in a graph.

    Parameters
    ----------
    w : libpysal.weights.W
        An instance of spatial weights, `W`.

    Returns
    -------
    c : numpy.ndarray
        An array of local clustering coefficients with
        dimensions :math:`(\mathtt{w}.n,1)`.

    Notes
    -----

    The local clustering coefficient :math:`c_i` quantifies how close the
    neighbors of observation :math:`i` are to being a clique:

    .. math::

       c_i = | \{w_{j,k}\} |/ (k_i(k_i - 1)): j,k \in N_i

    where :math:`N_i` is the set of neighbors to :math:`i`,
    :math:`k_i = |N_i|` and :math:`\{w_{j,k}\}` is the set
    of non-zero elements of the weights between pairs in
    :math:`N_i` :cite:`Watts1998`.

    Examples
    --------

    >>> from libpysal.weights import lat2W, w_local_cluster
    >>> w = lat2W(3,3, rook=False)
    >>> w_local_cluster(w)
    array([[1.        ],
           [0.6       ],
           [1.        ],
           [0.6       ],
           [0.42857143],
           [0.6       ],
           [1.        ],
           [0.6       ],
           [1.        ]])

    """

    c = np.zeros((w.n, 1), float)
    w.transformation = "b"
    for i, id in enumerate(w.id_order):
        ki = max(w.cardinalities[id], 1)  # deal with islands
        Ni = w.neighbors[id]
        wi = w_subset(w, Ni).full()[0]
        c[i] = wi.sum() / (ki * (ki - 1))
    return c


def shimbel(w):
    """Find the Shimbel matrix for first order contiguity matrix.

    Parameters
    ----------
    w : libpysal.weights.W
        An instance of spatial weights, `W`.

    Returns
    -------

    info : list
        A list of lists; one list for each observation which stores
        the shortest order between it and each of the other observations.

    Examples
    --------

    >>> from libpysal.weights import lat2W, shimbel
    >>> w5 = lat2W()
    >>> w5_shimbel = shimbel(w5)
    >>> w5_shimbel[0][24]
    8

    >>> w5_shimbel[0][0:4]
    [-1, 1, 2, 3]

    """

    info = {}
    ids = w.id_order

    for i in ids:
        s = [0] * w.n
        s[ids.index(i)] = -1

        for j in w.neighbors[i]:
            s[ids.index(j)] = 1

        k = 1
        flag = s.count(0)
        while flag:
            p = -1
            knext = k + 1
            for j in range(s.count(k)):
                neighbor = s.index(k, p + 1)
                p = neighbor
                next_neighbors = w.neighbors[ids[p]]
                for neighbor in next_neighbors:
                    nid = ids.index(neighbor)
                    if s[nid] == 0:
                        s[nid] = knext
            k = knext
            flag = s.count(0)
        info[i] = s

    return info


def full(w):
    """Generate a full ``numpy.ndarray``.

    Parameters
    ----------
    w : libpysal.weights.W
        An instance of spatial weights, `W`.

    Returns
    -------
    (fullw, keys) : tuple
        The first element is the full ``numpy.ndarray`` and the second element
        is a list of keys that are the ids associated with each row in the array.

    Examples
    --------
    >>> from libpysal.weights import W, full
    >>> neighbors = {'first':['second'],'second':['first','third'],'third':['second']}
    >>> weights = {'first':[1],'second':[1,1],'third':[1]}
    >>> w = W(neighbors, weights)
    >>> wf, ids = full(w)
    >>> wf
    array([[0., 1., 0.],
           [1., 0., 1.],
           [0., 1., 0.]])

    >>> ids
    ['first', 'second', 'third']

    """

    fullw, keys = w.full()

    return fullw, keys


def full2W(m, ids=None, **kwargs):
    """Create a PySAL `W` object from a full array.

    Parameters
    ----------
    m : ``numpy.ndarray``.
        An :math:`n`x:math:`n` array with the full weights matrix.
    ids : list
        User ids assumed to be aligned with ``m``. Default is ``None``.
    **kwargs : dict
        Optional keyword arguments for ``libpysal.weights.W``.

    Raises
    ------
    ValueError
        The input array, ``m``, is not square.

    Returns
    -------
    w : libpysal.weights.W
        An instance of spatial weights, `W`.

    Examples
    --------

    >>> from libpysal.weights import full2W
    >>> import numpy as np

    Create an array of zeros

    >>> a = np.zeros((4, 4))

    For loop to fill it with random numbers

    >>> for i in range(len(a)):
    ...     for j in range(len(a[i])):
    ...         if i!=j:
    ...             a[i, j] = np.random.random(1)

    Create W object

    >>> w = full2W(a)
    >>> w.full()[0] == a
    array([[ True,  True,  True,  True],
           [ True,  True,  True,  True],
           [ True,  True,  True,  True],
           [ True,  True,  True,  True]])

    Create list of user ids

    >>> ids = ['myID0', 'myID1', 'myID2', 'myID3']
    >>> w = full2W(a, ids=ids)
    >>> w.full()[0] == a
    array([[ True,  True,  True,  True],
           [ True,  True,  True,  True],
           [ True,  True,  True,  True],
           [ True,  True,  True,  True]])
    """

    if m.shape[0] != m.shape[1]:
        raise ValueError("Your array is not square.")

    neighbors, weights = {}, {}

    for i in range(m.shape[0]):
        row = m[i]

        if ids:
            i = ids[i]

        ngh = list(row.nonzero()[0])
        weights[i] = list(row[ngh])
        ngh = list(ngh)

        if ids:
            ngh = [ids[j] for j in ngh]

        neighbors[i] = ngh

    w = W(neighbors, weights, id_order=ids, **kwargs)

    return w


def WSP2W(wsp, **kwargs):
    """Convert a PySAL `WSP` object (thin weights matrix) to a PySAL `W` object.

    Parameters
    ----------
    wsp : libpysal.weights.WSP
        An instance of sparse spatial weights, `W`.
    **kwargs : dict
        Optional keyword arguments for ``libpysal.weights.W``.

    Returns
    -------
    w : libpysal.weights.W
        An instance of spatial weights, `W`.

    Examples
    --------

    >>> from libpysal.weights import lat2W, WSP, WSP2W

    Build a 10x10 scipy.sparse matrix for a rectangular 2x5 region of cells
    (rook contiguity), then construct a PySAL sparse weights object (wsp).

    >>> sp = lat2SW(2, 5)
    >>> wsp = WSP(sp)
    >>> wsp.n
    10

    >>> wsp.sparse[0].todense()
    matrix([[0, 1, 0, 0, 0, 1, 0, 0, 0, 0]], dtype=int8)

    Convert this sparse weights object to a standard PySAL weights object.

    >>> w = WSP2W(wsp)
    >>> w.n
    10

    >>> print(w.full()[0][0])
    [0. 1. 0. 0. 0. 1. 0. 0. 0. 0.]

    """

    wsp.sparse
    indices = wsp.sparse.indices
    data = wsp.sparse.data
    indptr = wsp.sparse.indptr
    id_order = wsp.id_order

    if id_order:
        # replace indices with user IDs
        indices = [id_order[i] for i in indices]
    else:
        id_order = list(range(wsp.n))

    neighbors, weights = {}, {}
    start = indptr[0]

    for i in range(wsp.n):
        oid = id_order[i]
        end = indptr[i + 1]
        neighbors[oid] = indices[start:end]
        weights[oid] = data[start:end]
        start = end

    ids = copy.copy(wsp.id_order)
    w = W(neighbors, weights, ids, **kwargs)
    w._sparse = copy.deepcopy(wsp.sparse)
    w._cache["sparse"] = w._sparse

    return w


def insert_diagonal(w, val=1.0, wsp=False):
    warn("This function is deprecated. Use fill_diagonal instead.")
    return fill_diagonal(w, val=val, wsp=wsp)


def fill_diagonal(w, val=1.0, wsp=False):
    """Returns a new weights object with values inserted along the main diagonal.

    Parameters
    ----------
    w : libpysal.weights.W
        An instance of spatial weights, `W`.
    val : {float, int, array_like}
        Defines the value(s) to which the weights matrix diagonal should
        be set. If a constant is passed then each element along the
        diagonal will get this value (default is ``1.0``). An array of length
        ``w.n`` can be passed to set explicit values to each element along
        the diagonal (assumed to be in the same order as ``w.id_order``).
    wsp : bool
        If ``True`` return a thin weights object of the type `WSP`, if ``False``
        return the standard `W` object. Default is ``False``.

    Raises
    ------
    ValueError
        The shape of the spatial weights object and the
        length of the diagonal are not equivalent.
    ValueError
        The input value for the diagonal is not valid.

    Returns
    -------
    w_out : libpysal.weights.W
        An instance of spatial weights, `W`.

    Examples
    --------

    >>> from libpysal.weights import lat2W
    >>> import numpy as np

    Build a basic rook weights matrix, which has zeros on the diagonal, then
    insert ones along the diagonal.

    >>> w = lat2W(5, 5, id_type='string')
    >>> w_const = insert_diagonal(w)
    >>> w['id0'] ==  {'id5': 1.0, 'id1': 1.0}
    True

    >>> w_const['id0'] == {'id5': 1.0, 'id0': 1.0, 'id1': 1.0}
    True

    Insert different values along the main diagonal.

    >>> diag = np.arange(100, 125)
    >>> w_var = insert_diagonal(w, diag)
    >>> w_var['id0'] == {'id5': 1.0, 'id0': 100.0, 'id1': 1.0}
    True

    """

    w_new = copy.deepcopy(w.sparse)
    w_new = w_new.tolil()

    if issubclass(type(val), np.ndarray):
        if w.n != val.shape[0]:
            raise ValueError("Shape of 'w' and diagonal do not match.")
        w_new.setdiag(val)
    elif isinstance(val, numbers.Number):
        w_new.setdiag([val] * w.n)
    else:
        raise ValueError("Invalid value passed to diagonal.")

    w_out = WSP(w_new, copy.copy(w.id_order))

    if not wsp:
        w_out = WSP2W(w_out)

    return w_out


def remap_ids(w, old2new, id_order=[], **kwargs):
    """Remaps the IDs in a spatial weights object.

    Parameters
    ----------
    w : libpysal.weights.W
        An instance of spatial weights, `W`.
    old2new : dict
        Dictionary where the keys are the IDs in w (i.e. "old IDs")
        and the values are the IDs to replace them (i.e. "new IDs").
    id_order : list
        An ordered list of new IDs, which defines the order of
        observations when iterating over `W`. If not set then the
        id_order in ``w`` will be used. Default is ``[]``.
    **kwargs : dict
        Optional keyword arguments for ``libpysal.weights.W``.

    Raises
    ------
    TypeError
        The object passed in as ``w`` is not a spatial weights object.

    Returns
    -------
    w : libpysal.weights.W
        An instance of spatial weights, `W`, with new IDs.

    Examples
    --------

    >>> from libpysal.weights import lat2W
    >>> w = lat2W(3,2)
    >>> w.id_order
    [0, 1, 2, 3, 4, 5]

    >>> w.neighbors[0]
    [2, 1]

    >>> old_to_new = {0:'a', 1:'b', 2:'c', 3:'d', 4:'e', 5:'f'}
    >>> w_new = remap_ids(w, old_to_new)

    >>> w_new.id_order
    ['a', 'b', 'c', 'd', 'e', 'f']

    >>> w_new.neighbors['a']
    ['c', 'b']

    """

    if not isinstance(w, W):
        raise TypeError("'w' must be a spatial weights object.")

    new_neigh = {}
    new_weights = {}

    for key, value in list(w.neighbors.items()):
        new_values = [old2new[i] for i in value]
        new_key = old2new[key]
        new_neigh[new_key] = new_values
        new_weights[new_key] = copy.copy(w.weights[key])

    if id_order:
        w = W(new_neigh, new_weights, id_order, **kwargs)

    else:
        if w.id_order:
            id_order = [old2new[i] for i in w.id_order]
            w = W(new_neigh, new_weights, id_order, **kwargs)
        else:
            w = W(new_neigh, new_weights, **kwargs)

    return w


def get_ids(in_shps, idVariable):
    """Gets the IDs from the ``DBF`` file that moves with
    a given shape file or a ``geopandas.GeoDataFrame``.

    Parameters
    ----------
    in_shps : {str, geopandas.GeoDataFrame}
        The input geographic data. Either
                   (1) a path to a shapefile including suffix (str); or
                   (2) a geopandas.GeoDataFrame.
    idVariable : str
        The name of a column in the shapefile's DBF or the
        ``geopandas.GeoDataFrame`` to use for IDs.

    Returns
    -------
    var : list
        A list of IDs.

    Raises
    ------
    IOError
        No ``.dbf`` file is present in the indicated directory.
    KeyError
        The variable name passed in for IDs is not found.

    Examples
    --------

    >>> from libpysal.weights.util import get_ids
    >>> import libpysal
    >>> polyids = get_ids(libpysal.examples.get_path("columbus.shp"), "POLYID")
    >>> polyids[:5]
    [1, 2, 3, 4, 5]

    >>> from libpysal.weights.util import get_ids
    >>> import libpysal
    >>> import geopandas as gpd
    >>> gdf = gpd.read_file(libpysal.examples.get_path("columbus.shp"))
    >>> polyids = gdf["POLYID"]
    >>> polyids[:5]
    0    1
    1    2
    2    3
    3    4
    4    5
    Name: POLYID, dtype: int64

    """

    try:
        if type(in_shps) == str:
            dbname = os.path.splitext(in_shps)[0] + ".dbf"
            db = psopen(dbname)
            cols = db.header
            var = db.by_col[idVariable]
            db.close()
        else:
            cols = list(in_shps.columns)
            var = list(in_shps[idVariable])

        return var

    except IOError:
        msg = (
            'The shapefile "%s" appears to be missing its DBF file. '
            + ' The DBF file "%s" could not be found.' % (in_shps, dbname)
        )
        raise IOError(msg)

    except (AttributeError, KeyError):
        msg = (
            'The variable "%s" not found in the DBF/GDF. The the following '
            + "variables are present: %s." % (idVariable, ",".join(cols))
        )

        raise KeyError(msg)


def get_points_array(iterable):
    """Gets a data array of `x` and `y` coordinates from a given iterable.

    Parameters
    ----------
    iterable : iterable
        An arbitrary collection of shapes that supports iteration.

    Returns
    -------
    data : numpy.ndarray
        A data array of `x` and `y` coordinates with shape :math:`(n, 2)`.

    Notes
    -----

    If the given shapefile includes polygons, this function
    returns `x` and `y` coordinates of the polygons' centroids.

    """

    first_choice, backup = tee(iterable)

    try:
        data = np.vstack([np.array(shape.centroid) for shape in first_choice])
    except AttributeError:
        data = np.vstack([shape for shape in backup])

    return data


def get_points_array_from_shapefile(shapefile):
    """Gets a data array of `x` and `y` coordinates from a given shapefile.

    Parameters
    ----------
    shapefile : str
        The name of a shapefile including the extension.

    Returns
    -------
    data : numpy.ndarray
        A data array of `x` and `y` coordinates with shape :math:`(n, 2)`.

    Notes
    -----

    If the given shape file includes polygons, this function
    returns `x` and `y` coordinates of the polygons' centroids

    Examples
    --------

    Point shapefile

    >>> import libpysal
    >>> from libpysal.weights.util import get_points_array_from_shapefile
    >>> xy = get_points_array_from_shapefile(libpysal.examples.get_path('juvenile.shp'))
    >>> xy[:3]
    array([[94., 93.],
           [80., 95.],
           [79., 90.]])

    Polygon shapefile

    >>> xy = get_points_array_from_shapefile(libpysal.examples.get_path('columbus.shp'))
    >>> xy[:3]
    array([[ 8.82721847, 14.36907602],
           [ 8.33265837, 14.03162401],
           [ 9.01226541, 13.81971908]])

    """

    f = psopen(shapefile)
    data = get_points_array(f)

    return data


def min_threshold_distance(data, p=2):
    """Get the maximum nearest neighbor distance.

    Parameters
    ----------
    data : numpy.ndarray
        :math:`(n,k)` or ``KDTree``` where ``KDtree.data`` is an
        :math:`(n,k)` array of :math:`n` observations on :math:`k` attributes.s
    p : float
        Minkowski `p`-norm distance metric parameter where :math:`1<=\mathtt{p}<=\infty`.
        ``2`` is Euclidean distance and ``1`` is Manhattan distance. Default is ``2``.

    Returns
    -------
    nnd : float
        The maximum nearest neighbor distance between the :math:`n` observations.

    Examples
    --------

    >>> from libpysal.weights.util import min_threshold_distance
    >>> import numpy as np
    >>> x, y = np.indices((5, 5))
    >>> x.shape = (25, 1)
    >>> y.shape = (25, 1)
    >>> data = np.hstack([x, y])
    >>> min_threshold_distance(data)
    1.0

    """

    if issubclass(type(data), scipy.spatial.KDTree):
        kd = data
        data = kd.data
    else:
        kd = KDTree(data)

    nn = kd.query(data, k=2, p=p)
    nnd = nn[0].max(axis=0)[1]

    return nnd


def lat2SW(nrows=3, ncols=5, criterion="rook", row_st=False):
    """Create a sparse `W` matrix for a regular lattice.

    Parameters
    ----------
    nrows : int
        The number of rows. Default is ``3``.
    ncols : int
        The number of columns. Default is ``5``.
    criterion : str
        The type of contiguity. Default is ``'rook'``. Options
        are ``'rook'``, ``'queen'``, and ``'bishop'``.
    row_st : boolean
        If ``True``, the created sparse `W` object is row-standardized
        so every row sums up to one. Default is ``False``.

    Returns
    -------
    m : scipy.sparse.dia_matrix
        An instance of a ``scipy`` sparse matrix.

    Notes
    -----

    Observations are row ordered: first :math:`k` observations are in row 0,
    next :math:`k` in row 1, and so on. This method directly creates the `W`
    matrix using the strucuture of the contiguity type.

    Examples
    --------

    >>> from libpysal.weights import lat2SW
    >>> w9 = lat2SW(3,3)
    >>> w9[0,1] == 1
    True

    >>> w9[3,6] == 1
    True

    >>> w9r = lat2SW(3,3, row_st=True)
    >>> w9r[3,6] == 1./3
    True

    """

    n = nrows * ncols
    diagonals = []
    offsets = []

    if criterion == "rook" or criterion == "queen":
        d = np.ones((1, n))

        for i in range(ncols - 1, n, ncols):
            d[0, i] = 0

        diagonals.append(d)
        offsets.append(-1)

        d = np.ones((1, n))
        diagonals.append(d)
        offsets.append(-ncols)

    if criterion == "queen" or criterion == "bishop":
        d = np.ones((1, n))

        for i in range(0, n, ncols):
            d[0, i] = 0
        diagonals.append(d)
        offsets.append(-(ncols - 1))

        d = np.ones((1, n))
        for i in range(ncols - 1, n, ncols):
            d[0, i] = 0
        diagonals.append(d)
        offsets.append(-(ncols + 1))

    data = np.concatenate(diagonals)
    offsets = np.array(offsets)
    m = sparse.dia_matrix((data, offsets), shape=(n, n), dtype=np.int8)
    m = m + m.T

    if row_st:
        m = sparse.spdiags(1.0 / m.sum(1).T, 0, *m.shape) * m

    return m


def write_gal(file, k=10):
    """Write out a ``.gal`` spatial weights file."""

    f = open(file, "w")
    n = k * k
    f.write("0 %d" % n)

    for i in range(n):
        row = i / k
        col = i % k
        neighs = [i - i, i + 1, i - k, i + k]
        neighs = [j for j in neighs if j >= 0 and j < n]
        f.write("\n%d %d\n" % (i, len(neighs)))
        f.write(" ".join(map(str, neighs)))

    f.close()


def neighbor_equality(w1, w2):
    """Test if the neighbor sets are equal between two weights objects.

    Parameters
    ----------
    w1 : libpysal.weights.W
        An instance of spatial weights, `W`.
    w2 : libpysal.weights.W
        An instance of spatial weights, `W`.

    Returns
    -------
    equality : bool
        Single equality evaluator.

    Notes
    -----

    Only set membership is evaluated, no check of the weight values is carried out.


    Examples
    --------

    >>> from libpysal.weights.util import neighbor_equality
    >>> from libpysal.weights import lat2W, W
    >>> w1 = lat2W(3,3)
    >>> w2 = lat2W(3,3)
    >>> neighbor_equality(w1, w2)
    True

    >>> w3 = lat2W(5,5)
    >>> neighbor_equality(w1, w3)
    False

    >>> n4 = w1.neighbors.copy()
    >>> n4[0] = [1]
    >>> n4[1] = [4, 2]
    >>> w4 = W(n4)
    >>> neighbor_equality(w1, w4)
    False

    >>> n5 = w1.neighbors.copy()
    >>> n5[0]
    [3, 1]

    >>> n5[0] = [1, 3]
    >>> w5 = W(n5)
    >>> neighbor_equality(w1, w5)
    True

    """

    equality = True

    n1 = w1.neighbors
    n2 = w2.neighbors
    ids_1 = set(n1.keys())
    ids_2 = set(n2.keys())

    if ids_1 != ids_2:
        equality = False

    if equality:
        for i in ids_1:
            if set(w1.neighbors[i]) != set(w2.neighbors[i]):
                equality = False
                break

    return equality


def isKDTree(obj):
    """This is a utility function to determine whether or not an object is a
    `KDTree`, since `KDTree` and `cKDTree` have no common parent type.
    """

    return any([issubclass(type(obj), KDTYPE) for KDTYPE in KDTREE_TYPES])


def attach_islands(w, w_knn1, **kwargs):
    """Attach the nearest neighbor to islands in a spatial weights object, `W`.

    Parameters
    ----------
    w : libpysal.weights.W
        A PySAL spatial weights object (unstandardized).
    w_knn1 : libpysal.weights.KNN
        A PySAL Nearest neighbor spatial weight object :math:`(k=1)`.
    **kwargs : dict
        Optional keyword arguments for ``libpysal.weights.W``.

    Returns
    -------
    w : libpysal.weights.W
        A PySAL spatial weight object, `W`, without islands.

    Examples
    --------

    >>> from libpysal.weights import lat2W, Rook, KNN, attach_islands
    >>> import libpysal
    >>> w = Rook.from_shapefile(libpysal.examples.get_path('10740.shp'))
    >>> w.islands
    [163]

    >>> w_knn1 = KNN.from_shapefile(libpysal.examples.get_path('10740.shp'),k=1)
    >>> w_attach = attach_islands(w, w_knn1)
    >>> w_attach.islands
    []

    >>> w_attach[w.islands[0]]
    {166: 1.0}

    """

    neighbors, weights = copy.deepcopy(w.neighbors), copy.deepcopy(w.weights)

    if not len(w.islands):
        print("There are no disconnected observations (no islands)!")

    else:
        for island in w.islands:
            nb = w_knn1.neighbors[island][0]

            if type(island) is float:
                nb = float(nb)

            neighbors[island] = [nb]
            weights[island] = [1.0]
            neighbors[nb] = neighbors[nb] + [island]
            weights[nb] = weights[nb] + [1.0]

        w = W(neighbors, weights, id_order=w.id_order, **kwargs)

    return w


def nonplanar_neighbors(w, geodataframe, tolerance=0.001, **kwargs):
    """Detect neighbors for non-planar polygon collections.

    Parameters
    ----------
    w : libpysal.weights.W
        A spatial weights object with reported islands.
    geodataframe : geopandas.GeoDataFrame
        The polygon dataframe from which ``w`` was constructed.
    tolerance : float
        The percentage of the minimum horizontal or vertical extent (``minextent``) of
        the dataframe to use in defining a buffering distance to allow for fuzzy
        contiguity detection. The buffering distance is equal to ``tolerance*minextent``.
    **kwargs : dict
        Optional keyword arguments for ``libpysal.weights.W``.

    Attributes
    ----------
    non_planar_joins : dict
        Stores the new joins detected. Key is the ID of the
        focal unit, value is a list of neighbor IDs.

    Returns
    -------
    w : libpysal.weights.W
       Spatial weights object that encodes fuzzy neighbors.
       This will have an attribute `non_planar_joins` to
       indicate what new joins were detected.

    Notes
    -----

    This relaxes the notion of contiguity neighbors for the case of shapefiles
    that violate the condition of planar enforcement. It handles three types
    of conditions present in such files that would result in islands when using
    the regular PySAL contiguity methods. The first are edges for nearby
    polygons that should be shared, but are digitized separately for the
    individual polygons and the resulting edges do not coincide, but instead
    the edges intersect. The second case is similar to the first, only the
    resultant edges do not intersect but are "close". The final case arises
    when one polygon is "inside" a second polygon but is not encoded to
    represent a hole in the containing polygon.

    The buffering check assumes the geometry coordinates are projected.

    For an example see `nonplanarweights.ipynb <https://pysal.org/libpysal/notebooks/weights.html#Handling-nonplanar-geometries>`_.


    Examples
    --------

    >>> import geopandas as gpd
    >>> import libpysal
    >>> df = gpd.read_file(libpysal.examples.get_path('map_RS_BR.shp'))
    >>> w = libpysal.weights.Queen.from_dataframe(df)
    >>> w.islands
    [0, 4, 23, 27, 80, 94, 101, 107, 109, 119, 122, 139, 169, 175, 223, 239, 247, 253, 254, 255, 256, 261, 276, 291, 294, 303, 321, 357, 374]

    >>> wnp = libpysal.weights.nonplanar_neighbors(w, df)
    >>> wnp.islands
    []

    >>> w.neighbors[0]
    []

    >>> wnp.neighbors[0]
    [23, 59, 152, 239]

    >>> wnp.neighbors[23]
    [0, 45, 59, 107, 152, 185, 246]

    References
    ----------

    Planar Enforcement: `see here <http://ibis.geog.ubc.ca/courses/klink/gis.notes/ncgia/u12.html#SEC12.6>`_.

    """

    gdf = geodataframe
    assert (
        gdf.sindex
    ), "GeoDataFrame must have a spatial index. Please make sure you have `libspatialindex` installed"

    islands = w.islands
    joins = copy.deepcopy(w.neighbors)
    candidates = gdf.geometry
    fixes = defaultdict(list)

    # first check for intersecting polygons
    for island in islands:
        focal = gdf.iloc[island].geometry
        neighbors = [
            j
            for j, candidate in enumerate(candidates)
            if focal.intersects(candidate) and j != island
        ]

        if len(neighbors) > 0:

            for neighbor in neighbors:

                if neighbor not in joins[island]:
                    fixes[island].append(neighbor)
                    joins[island].append(neighbor)
                if island not in joins[neighbor]:
                    fixes[neighbor].append(island)
                    joins[neighbor].append(island)

    # if any islands remain, dilate them and check for intersection
    if islands:
        x0, y0, x1, y1 = gdf.total_bounds
        distance = tolerance * min(x1 - x0, y1 - y0)

        for island in islands:
            dilated = gdf.iloc[island].geometry.buffer(distance)
            neighbors = [
                j
                for j, candidate in enumerate(candidates)
                if dilated.intersects(candidate) and j != island
            ]

            if len(neighbors) > 0:

                for neighbor in neighbors:

                    if neighbor not in joins[island]:
                        fixes[island].append(neighbor)
                        joins[island].append(neighbor)
                    if island not in joins[neighbor]:
                        fixes[neighbor].append(island)
                        joins[neighbor].append(island)

    w = W(joins, **kwargs)
    w.non_planar_joins = fixes

    return w

<<<<<<< HEAD

@requires("geopandas")
def fuzzy_contiguity(
    gdf, tolerance=0.005, buffering=False, drop=True, buffer=None, **kwargs
):
    """Fuzzy contiguity spatial weights.
=======
@requires('geopandas')
def fuzzy_contiguity(gdf, tolerance=0.005, buffering=False, drop=True, buffer=None, predicate='intersects', **kwargs):
    """
    Fuzzy contiguity spatial weights
>>>>>>> f76d9bb7

    Parameters
    ----------
    gdf : geopandas.GeoDataFrame
        A polygon dataframe.
    tolerance : float
        The percentage of the length of the minimum side of the bounding
        rectangle for ``gdf`` to use in determining the buffering distance.
        Default is ``0.005``.
    buffering : bool
        If ``False`` (default) joins will only be detected for features
        that intersect (touch, contain, within). If ``True`` then features
        will be buffered and intersections will be based on buffered features.
    drop : bool
        If ``True`` (default), the buffered features are removed from ``gdf``.
        If ``False``, buffered features are added to the ``gdf``.
    buffer : float
<<<<<<< HEAD
        Specify an exact buffering distance. When set ``tolerance`` is ignored.
        Default is ``None``.
    **kwargs : dict
        Optional keyword arguments for ``libpysal.weights.W``.
=======
             Specify exact buffering distance. Ignores `tolerance`.

    predicate : {'intersects', 'within', 'contains', 'overlaps', 'crosses', 'touches'}
                The predicate to use for determination of neighbors. Default is 'intersects'. If None is passed, neighbours are determined based on
                the intersection of bounding boxes.

    **kwargs: keyword arguments
              optional arguments for :class:`pysal.weights.W`

>>>>>>> f76d9bb7

    Returns
    -------
    w : libpysal.weights.W
        Spatial weights based on fuzzy contiguity. Weights are binary.

    Examples
    --------

    >>> import libpysal
    >>> from libpysal.weights import fuzzy_contiguity
    >>> import geopandas as gpd
    >>> rs = libpysal.examples.get_path('map_RS_BR.shp')
    >>> rs_df = gpd.read_file(rs)
    >>> wq = libpysal.weights.Queen.from_dataframe(rs_df)
    >>> len(wq.islands)
    29

    >>> wq[0]
    {}

    >>> wf = fuzzy_contiguity(rs_df)
    >>> wf.islands
    []

    >>> wf[0] == dict({239: 1.0, 59: 1.0, 152: 1.0, 23: 1.0, 107: 1.0})
    True

    An example of needing to use buffering:

    >>> from shapely.geometry import Polygon
    >>> p0 = Polygon([(0,0), (10,0), (10,10)])
    >>> p1 = Polygon([(10,1), (10,2), (15,2)])
    >>> p2 = Polygon([(12,2.001), (14, 2.001), (13,10)])
    >>> gs = gpd.GeoSeries([p0,p1,p2])
    >>> gdf = gpd.GeoDataFrame(geometry=gs)
    >>> wf = fuzzy_contiguity(gdf)
    >>> wf.islands
    [2]

    >>> wfb = fuzzy_contiguity(gdf, buffering=True)
    >>> wfb.islands
    []

    >>> wfb[2]
    {1: 1.0}

    Example with a custom index

    >>> rs_df_ix = rs_df.set_index("NM_MUNICIP")
    >>> wf_ix = fuzzy_contiguity(rs_df)
    >>> wf_ix.neighbors["TAVARES"]
    ['SÃO JOSÉ DO NORTE', 'MOSTARDAS']

    Notes
    -----

    This relaxes the notion of contiguity neighbors for the case of feature
    collections that violate the condition of planar enforcement. It handles
    three types of conditions present in such collections that would result in
    islands when using the regular PySAL contiguity methods. The first are
    edges for nearby polygons that should be shared, but are digitized
    separately for the individual polygons and the resulting edges do not
    coincide, but instead the edges intersect. The second case is similar to
    the first, only the resultant edges do not intersect but are "close". The
    final case arises when one polygon is "inside" a second polygon but is not
    encoded to represent a hole in the containing polygon.

    Detection of the second case will require setting
    ``buffering=True`` and exploring different values for tolerance.

    The buffering check assumes the geometry coordinates are projected.

    References
    ----------

    Planar Enforcement: `see here <http://ibis.geog.ubc.ca/courses/klink/gis.notes/ncgia/u12.html#SEC12.6>`_.

    """

    if buffering:
        if not buffer:
            # buffer each shape
            minx, miny, maxx, maxy = gdf.total_bounds
            buffer = tolerance * 0.5 * abs(min(maxx - minx, maxy - miny))
        # create new geometry column
        new_geometry = gdf.geometry.buffer(buffer)
        gdf["_buffer"] = new_geometry
        old_geometry_name = gdf.geometry.name
<<<<<<< HEAD
        gdf.set_geometry("_buffer", inplace=True)

    assert (
        gdf.sindex
    ), "GeoDataFrame must have a spatial index. Please make sure you have `libspatialindex` installed"

    tree = gdf.sindex
    neighbors = {}
    n, k = gdf.shape

    for i in range(n):
        geom = gdf.geometry.iloc[i]
        hits = list(tree.intersection(geom.bounds))
        possible = gdf.iloc[hits]
        ids = possible.intersects(geom).index.tolist()
        ids.remove(i)
        neighbors[i] = ids
=======
        gdf.set_geometry('_buffer', inplace=True)

    neighbors = {}
    if GPD_08:
        # query tree based on set predicate
        inp, res = gdf.sindex.query_bulk(gdf.geometry, predicate=predicate)
        # remove self hits
        itself = inp == res
        inp = inp[~itself]
        res = res[~itself]

        # extract index values of neighbors
        for i, ix in enumerate(gdf.index):
            ids = gdf.index[res[inp == i]].tolist()
            neighbors[ix] = ids
    else:
        if predicate != 'intersects':
            raise ValueError(f'Predicate `{predicate}` requires geopandas >= 0.8.0.')
        tree = gdf.sindex
        for i, (ix, geom) in enumerate(gdf.geometry.iteritems()):
            hits = list(tree.intersection(geom.bounds))
            hits.remove(i)
            possible = gdf.iloc[hits]
            ids = possible[possible.intersects(geom)].index.tolist()
            neighbors[ix] = ids
>>>>>>> f76d9bb7

    if buffering:
        gdf.set_geometry(old_geometry_name, inplace=True)

        if drop:
            gdf.drop(columns=["_buffer"], inplace=True)

    return W(neighbors, **kwargs)


if __name__ == "__main__":

    from libpysal.weights import lat2W

    assert (lat2W(5, 5).sparse.todense() == lat2SW(5, 5).todense()).all()
    assert (lat2W(5, 3).sparse.todense() == lat2SW(5, 3).todense()).all()
    assert (
        lat2W(5, 3, rook=False).sparse.todense() == lat2SW(5, 3, "queen").todense()
    ).all()
    assert (
        lat2W(50, 50, rook=False).sparse.todense() == lat2SW(50, 50, "queen").todense()
    ).all()<|MERGE_RESOLUTION|>--- conflicted
+++ resolved
@@ -15,17 +15,8 @@
 from scipy import sparse
 from scipy.spatial import KDTree
 import scipy.spatial
-<<<<<<< HEAD
-=======
-import os
-import scipy
-from warnings import warn
-import numbers
-from collections import defaultdict
-from itertools import tee
-from ..common import requires
+
 from distutils.version import LooseVersion
->>>>>>> f76d9bb7
 
 try:
     import geopandas as gpd
@@ -495,7 +486,6 @@
 
     return w
 
-<<<<<<< HEAD
 
 def higher_order_sp(
     w, k=2, shortest_path=True, diagonal=False, lower_order=False, **kwargs
@@ -526,7 +516,7 @@
     Returns
     -------
     wk : {libpysal.weights.W, libpysal.weights.WSP}
-        WSP, type matches type of w argument
+        The `WSP` type matches the type of the ``w`` argument.
 
     Raises
     ------
@@ -536,40 +526,6 @@
         The input ``scipy.sparse.csr_instance`` weights are not binary.
     TypeError
         The input weights are in the correct format and/or are not binary.
-=======
-def higher_order_sp(
-    w, k=2, shortest_path=True, diagonal=False, lower_order=False, **kwargs
-):
-    """
-    Contiguity weights for either a sparse W or W for order k.
-
-    Parameters
-    ----------
-    w             : W
-                            sparse_matrix, spatial weights object or
-                            scipy.sparse.csr.csr_instance
-    k             : int
-                    Order of contiguity
-    shortest_path : boolean
-                    True: i,j and k-order neighbors if the
-                    shortest path for i,j is k.
-                    False: i,j are k-order neighbors if there
-                    is a path from i,j of length k.
-    diagonal      : boolean
-                    True:  keep k-order (i,j) joins when i==j
-                    False: remove k-order (i,j) joins when i==j
-    lower_order   : boolean
-                    True: include lower order contiguities
-                    False: return only weights of order k
-    **kwargs      : keyword arguments
-                    optional arguments for :class:`pysal.weights.W`
-
-    Returns
-    -------
-    wk : W
-             WSP, type matches type of w argument
-
->>>>>>> f76d9bb7
 
     Examples
     --------
@@ -1723,19 +1679,18 @@
 
     return w
 
-<<<<<<< HEAD
 
 @requires("geopandas")
 def fuzzy_contiguity(
-    gdf, tolerance=0.005, buffering=False, drop=True, buffer=None, **kwargs
+    gdf,
+    tolerance=0.005,
+    buffering=False,
+    drop=True,
+    buffer=None,
+    predicate="intersects",
+    **kwargs,
 ):
     """Fuzzy contiguity spatial weights.
-=======
-@requires('geopandas')
-def fuzzy_contiguity(gdf, tolerance=0.005, buffering=False, drop=True, buffer=None, predicate='intersects', **kwargs):
-    """
-    Fuzzy contiguity spatial weights
->>>>>>> f76d9bb7
 
     Parameters
     ----------
@@ -1753,22 +1708,16 @@
         If ``True`` (default), the buffered features are removed from ``gdf``.
         If ``False``, buffered features are added to the ``gdf``.
     buffer : float
-<<<<<<< HEAD
         Specify an exact buffering distance. When set ``tolerance`` is ignored.
         Default is ``None``.
+    predicate : str
+        The predicate to use for determination of neighbors. Valid
+        values are: ``'intersects'``, ``'within'``, ``'contains'``,
+        ``'overlaps'``, ``'crosses'``, and ``'touches'``. Default is
+        ``'intersects'``. If ``None`` is passed, neighbours are
+        determined based on the intersection of bounding boxes.
     **kwargs : dict
         Optional keyword arguments for ``libpysal.weights.W``.
-=======
-             Specify exact buffering distance. Ignores `tolerance`.
-
-    predicate : {'intersects', 'within', 'contains', 'overlaps', 'crosses', 'touches'}
-                The predicate to use for determination of neighbors. Default is 'intersects'. If None is passed, neighbours are determined based on
-                the intersection of bounding boxes.
-
-    **kwargs: keyword arguments
-              optional arguments for :class:`pysal.weights.W`
-
->>>>>>> f76d9bb7
 
     Returns
     -------
@@ -1858,26 +1807,7 @@
         new_geometry = gdf.geometry.buffer(buffer)
         gdf["_buffer"] = new_geometry
         old_geometry_name = gdf.geometry.name
-<<<<<<< HEAD
         gdf.set_geometry("_buffer", inplace=True)
-
-    assert (
-        gdf.sindex
-    ), "GeoDataFrame must have a spatial index. Please make sure you have `libspatialindex` installed"
-
-    tree = gdf.sindex
-    neighbors = {}
-    n, k = gdf.shape
-
-    for i in range(n):
-        geom = gdf.geometry.iloc[i]
-        hits = list(tree.intersection(geom.bounds))
-        possible = gdf.iloc[hits]
-        ids = possible.intersects(geom).index.tolist()
-        ids.remove(i)
-        neighbors[i] = ids
-=======
-        gdf.set_geometry('_buffer', inplace=True)
 
     neighbors = {}
     if GPD_08:
@@ -1893,8 +1823,8 @@
             ids = gdf.index[res[inp == i]].tolist()
             neighbors[ix] = ids
     else:
-        if predicate != 'intersects':
-            raise ValueError(f'Predicate `{predicate}` requires geopandas >= 0.8.0.')
+        if predicate != "intersects":
+            raise ValueError(f"Predicate `{predicate}` requires geopandas >= 0.8.0.")
         tree = gdf.sindex
         for i, (ix, geom) in enumerate(gdf.geometry.iteritems()):
             hits = list(tree.intersection(geom.bounds))
@@ -1902,7 +1832,6 @@
             possible = gdf.iloc[hits]
             ids = possible[possible.intersects(geom)].index.tolist()
             neighbors[ix] = ids
->>>>>>> f76d9bb7
 
     if buffering:
         gdf.set_geometry(old_geometry_name, inplace=True)

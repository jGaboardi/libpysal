--- conflicted
+++ resolved
@@ -20,9 +20,10 @@
 
 
 class Contiguity_Mixin(object):
-<<<<<<< HEAD
+
     polygon_path = pysal_examples.get_path("columbus.shp")
     point_path = pysal_examples.get_path("baltim.shp")
+    da = raster.testDataArray((3, 15, 10), missing_vals=False)
     f = ps_open(polygon_path)  # our file handler
     polygons = f.read()  # our iterable
     f.seek(0)  # go back to head of file
@@ -32,22 +33,8 @@
     known_name = known_wi
     known_namedw = known_w
     idVariable = None  # id variable from file or column
-=======
-    polygon_path = pysal_examples.get_path('columbus.shp')
-    point_path = pysal_examples.get_path('baltim.shp')
-    da = raster.testDataArray((3, 15, 10), missing_vals=False)
-    f = ps_open(polygon_path) # our file handler
-    polygons = f.read() # our iterable
-    f.seek(0) #go back to head of file
-    cls = object # class constructor
-    known_wi = None #index of known w entry to compare
-    known_w = dict() #actual w entry
-    known_name = known_wi
-    known_namedw = known_w
-    idVariable = None # id variable from file or column
     known_wi_da = None
     known_w_da = dict()
->>>>>>> 38c0761a
 
     def setUp(self):
         self.__dict__.update(
@@ -102,7 +89,7 @@
         # test named, sparse from point array
         pass
 
-    @ut.skipIf(PANDAS_EXTINCT, "Missing pandas")
+    @ut.skipIf(PANDAS_EXTINCT, "Missing pandas.")
     def test_from_dataframe(self):
         # basic
         df = pdio.read_files(self.polygon_path)
@@ -123,7 +110,7 @@
         self.assertEqual(w[self.known_wi_da], self.known_w_da)
         ws = self.cls.from_xarray(self.da, sparse=True)
         srowvec = ws.sparse[self.known_wi_da].todense().tolist()[0]
-        this_w = {i:k for i,k in enumerate(srowvec) if k>0}
+        this_w = {i: k for i, k in enumerate(srowvec) if k > 0}
         self.assertEqual(this_w, self.known_w_da)
 
 
@@ -145,15 +132,11 @@
         self.cls = c.Queen
         self.idVariable = "POLYID"
         self.known_name = 5
-<<<<<<< HEAD
         self.known_namedw = {k + 1: v for k, v in list(self.known_w.items())}
-=======
-        self.known_namedw = {k+1:v for k,v in list(self.known_w.items())}
         self.known_wi_da = 8
         self.known_w_da = {19: 1, 17: 1, 18: 1, 9: 1, 7: 1}
->>>>>>> 38c0761a
 
-    @ut.skipIf(GEOPANDAS_EXTINCT, "Missing Geopandas")
+    @ut.skipIf(GEOPANDAS_EXTINCT, "Missing geopandas.")
     def test_linestrings(self):
         import geopandas
 
@@ -184,13 +167,9 @@
         self.cls = c.Rook
         self.idVariable = "POLYID"
         self.known_name = 5
-<<<<<<< HEAD
         self.known_namedw = {k + 1: v for k, v in list(self.known_w.items())}
-=======
-        self.known_namedw = {k+1:v for k,v in list(self.known_w.items())}
         self.known_wi_da = 12
         self.known_w_da = {22: 1, 13: 1, 2: 1, 11: 1}
->>>>>>> 38c0761a
 
 
 class Test_Voronoi(ut.TestCase):

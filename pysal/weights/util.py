--- conflicted
+++ resolved
@@ -7,15 +7,11 @@
 import os
 import operator
 
-<<<<<<< HEAD
-__all__ = [
-    'lat2W', 'regime_weights', 'comb', 'order', 'higher_order', 'shimbel', 'remap_ids', 'full2W', 'full', 'WSP2W',
-    'insert_diagonal', 'get_ids', 'get_points_array_from_shapefile', 'min_threshold_distance', 'lat2SW', 'w_local_cluster', 'higher_order_sp']
-=======
 __all__ = ['lat2W', 'regime_weights', 'comb', 'order', 'higher_order', 'shimbel',
-           'remap_ids', 'full2W', 'full', 'WSP2W', 'insert_diagonal', 'get_ids', 
+           'remap_ids', 'full2W', 'full', 'WSP2W', 'insert_diagonal', 'get_ids',
            'get_points_array_from_shapefile', 'min_threshold_distance', 'lat2SW', 'w_local_cluster',
-           'higher_order_sp', 'hexLat2W' ]
+           'higher_order_sp', 'hexLat2W']
+
 
 def hexLat2W(nrows=5, ncols=5):
     """
@@ -59,16 +55,15 @@
     [16, 20, 22]
     >>>
     """
- 
 
     if nrows == 1 or ncols == 1:
         print "Hexagon lattice requires at least 2 rows and columns"
         print "Returning a linear contiguity structure"
-        return lat2W(nrows, ncols) 
+        return lat2W(nrows, ncols)
 
     n = nrows * ncols
-    rid = [ i / ncols for i in xrange(n)]
-    cid = [i % ncols for i in xrange(n) ]
+    rid = [i / ncols for i in xrange(n)]
+    cid = [i % ncols for i in xrange(n)]
     r1 = nrows - 1
     c1 = ncols - 1
 
@@ -76,7 +71,7 @@
     for i in xrange(n):
         odd = cid[i] % 2
         if odd:
-            if rid[i] < r1: # odd col index above last row
+            if rid[i] < r1:  # odd col index above last row
                 # new sw neighbor
                 if cid[i] > 0:
                     j = i + ncols - 1
@@ -86,8 +81,8 @@
                     j = i + ncols + 1
                     w[i] = w.get(i, []) + [j]
 
-        else: # even col
-            # nw 
+        else:  # even col
+            # nw
             jnw = [i - ncols - 1]
             # ne
             jne = [i - ncols + 1]
@@ -103,8 +98,6 @@
 
 
     return pysal.weights.W(w)
-
->>>>>>> aec16095
 
 
 def lat2W(nrows=5, ncols=5, rook=True, id_type='int'):
@@ -448,7 +441,7 @@
     {1: 1.0, 3: 1.0, 5: 1.0, 9: 1.0, 15: 1.0, 19: 1.0, 21: 1.0, 23: 1.0}
     >>> pysal.weights.WSP2W(ws25o3)[12]
     {1: 1.0, 3: 1.0, 5: 1.0, 9: 1.0, 15: 1.0, 19: 1.0, 21: 1.0, 23: 1.0}
-    >>>     
+    >>>
     """
 
     wk = wsp ** k
@@ -462,7 +455,8 @@
     d = {}
     for pair in sk:
         k, v = pair
-        if d.has_key(k):
+        #if d.has_key(k):
+        if k in d:
             d[k].append(v)
         else:
             d[k] = [v]

--- conflicted
+++ resolved
@@ -23,13 +23,8 @@
             ci/38-minimal.yaml,
             ci/39.yaml,
             ci/310.yaml,
-<<<<<<< HEAD
-            ci/310_shapely_dev.yaml,
-            ci/311_shapely_dev.yaml
-=======
             ci/311.yaml,
             ci/311-dev.yaml
->>>>>>> 8116db60
          ]
          include:
            - environment-file: ci/311.yaml

--- conflicted
+++ resolved
@@ -1498,13 +1498,9 @@
     Parameters
     ----------
     sparse : scipy.sparse.{matrix-type}
-<<<<<<< HEAD
         An :math:`NxN` object from ``scipy.sparse``.
     id_order : list
         An ordered list of ids, assumed to match the ordering in ``sparse``.
-=======
-        NxN object from ``scipy.sparse``
->>>>>>> f75ade3e
 
     Attributes
     ----------
@@ -1557,15 +1553,6 @@
 
         self.sparse = sparse.tocsr()
         self.n = sparse.shape[0]
-<<<<<<< HEAD
-
-        if id_order:
-            if len(id_order) != self.n:
-                msg = "The number of values in 'id_order' must match shape of 'sparse'."
-                raise ValueError(msg)
-
-        self.id_order = id_order
-=======
         self._cache = {}
         if id_order:
             if len(id_order) != self.n:
@@ -1575,7 +1562,6 @@
             else:
                 self._id_order = id_order
                 self._cache["id_order"] = self._id_order
->>>>>>> f75ade3e
         # temp addition of index attribute
         import pandas as pd  # will be removed after refactoring is done
 

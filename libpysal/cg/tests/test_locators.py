--- conflicted
+++ resolved
@@ -6,11 +6,6 @@
 
 
 class PolygonLocator_Tester(unittest.TestCase):
-<<<<<<< HEAD
-    """Setup class for unit tests."""
-
-=======
->>>>>>> 4c91e7d6
     def setUp(self):
         p1 = Polygon([Point((0, 1)), Point((4, 5)), Point((5, 1))])
         p2 = Polygon([Point((3, 9)), Point((6, 7)), Point((1, 1))])

--- conflicted
+++ resolved
@@ -20,17 +20,9 @@
     "ARC": cg.Chain,
     "POLYGONZ": cg.Polygon,
 }
-<<<<<<< HEAD
 
 # build the reverse map
-=======
-TYPE_TO_STRING = {
-    cg.Polygon: "POLYGON",
-    cg.Point: "POINT",
-    cg.Chain: "ARC",
-}  # build the reverse map
->>>>>>> 533229c2
-# for key,value in STRING_TO_TYPE.iteritems():
+# for key,value in STRING_TO_TYPE.items():
 #    TYPE_TO_STRING[value] = key
 
 TYPE_TO_STRING = {
@@ -114,16 +106,9 @@
         try:
             self.type = STRING_TO_TYPE[self.dataObj.type()]
         except KeyError:
-<<<<<<< HEAD
             msg = "%s does not support shapes of type: %s."
             msg = msg % (self.__class__.__name__, self.dataObj.type())
             raise TypeError(msg)
-=======
-            raise TypeError(
-                "%s does not support shapes of type: %s"
-                % (self.__class__.__name__, self.dataObj.type())
-            )
->>>>>>> 533229c2
 
     def __create(self):
         self.write = self.__firstWrite
@@ -164,17 +149,11 @@
         """
 
         if TYPE_TO_STRING[type(shape)] != self.type:
-<<<<<<< HEAD
             raise TypeError("This file only supports %s type shapes." % self.type)
 
         rec = {}
         rec["Shape Type"] = shp_file.SHAPE_TYPES[self.type]
 
-=======
-            raise TypeError("This file only supports %s type shapes" % self.type)
-        rec = {}
-        rec["Shape Type"] = shp_file.SHAPE_TYPES[self.type]
->>>>>>> 533229c2
         if self.type == "POINT":
             rec["X"] = shape[0]
             rec["Y"] = shape[1]
@@ -222,10 +201,7 @@
             return None
 
         self.pos += 1
-<<<<<<< HEAD
-
-=======
->>>>>>> 533229c2
+
         if self.dataObj.type() == "POINT":
             shp = self.type((rec["X"], rec["Y"]))
         elif self.dataObj.type() == "POINTZ":
@@ -253,7 +229,6 @@
             elif rec["NumParts"] == 1:
                 vertices = rec["Vertices"]
                 if self.dataObj.type() == "POLYGON" and not cg.is_clockwise(vertices):
-<<<<<<< HEAD
 
                     ### SHAPEFILE WARNING: Polygon %d topology has been fixed. (ccw -> cw)
                     msg = "SHAPEFILE WARNING: Polygon %d "
@@ -261,28 +236,13 @@
                     msg = msg % self.pos
                     warn(msg, RuntimeWarning)
                     print(msg)
-=======
-                    ### SHAPEFILE WARNING: Polygon %d topology has been fixed. (ccw -> cw)
-                    warn(
-                        "SHAPEFILE WARNING: Polygon %d topology has been fixed. (ccw -> cw)"
-                        % (self.pos),
-                        RuntimeWarning,
-                    )
-                    print(
-                        "SHAPEFILE WARNING: Polygon %d topology has been fixed. (ccw -> cw)"
-                        % (self.pos)
-                    )
->>>>>>> 533229c2
 
                 shp = self.type(vertices)
             else:
                 warn("Polygon %d has zero parts." % self.pos, RuntimeWarning)
                 shp = self.type([[]])
                 # raise ValueError, "Polygon %d has zero parts"%self.pos
-<<<<<<< HEAD
-
-=======
->>>>>>> 533229c2
+
         if self.ids:
             # shp IDs start at 1.
             shp.id = self.rIds[self.pos - 1]

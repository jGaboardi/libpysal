--- conflicted
+++ resolved
@@ -20,16 +20,12 @@
   - pytest-cov
   - pytest-mpl
   - pytest-xdist
-  # optional
-<<<<<<< HEAD
-  - sqlalchemy
-  - geopandas>=0.12.0
-=======
+    # optional
   - geodatasets
->>>>>>> 5d09bc6a
   - joblib
   - networkx
   - numba
   - pyarrow
   - scikit-learn
+  - sqlalchemy
   - zstd
--- conflicted
+++ resolved
@@ -1,6 +1,5 @@
 v<1.8.0>, 2014-07-25
 
-<<<<<<< HEAD
 GitHub stats for 2014/01/29 - 2014/07/25 (tag: v1.7)
 
 These lists are automatically generated, and may be incomplete or contain duplicates.
@@ -186,238 +185,6 @@
 * :ghissue:`401`: fixes #388
 * :ghissue:`388`: update testing procedures docs
 * :ghissue:`402`: release changes
-
-=======
-4dce605 Sergio Rey -Merge pull request #500 from sjsrey/higher_order
-891de64 Serge Rey -ENH opt for higher_order
-52fd679 Serge Rey -ENH handle islands in new higher_order
-88f8ee3 Serge Rey -ENH Faster higher order operations
-652cc38 Sergio Rey -Merge pull request #499 from sjsrey/452
-0461fbb Serge Rey -renamed nat_queen.gal for #452
-7eae327 Sergio Rey -Merge pull request #497 from sjsrey/486
-a6cc951 Sergio Rey -ENH fixing doctest for regime_weights deprecation warning
-9a60525 Sergio Rey -ENH Deprecation warning for regime_regime weights #486
-849fec7 Sergio Rey -Merge pull request #494 from pastephens/master
-026c1dd Sergio Rey -Merge pull request #490 from sjsrey/487
-55ae471 Sergio Rey -Update .travis.yml
-d03a4b0 Philip Stephens -Merge branch 'master' of https://github.com/pysal/pysal
-f7319e0 Philip Stephens -turning on testing against scipy 0.9
-144734e Philip Stephens -Merge pull request #492 from sjsrey/b398
-e325284 Philip Stephens -Merge pull request #493 from pedrovma/spreg18
-dd03bdf Serge Rey -BUG cleaning up temporary files for #398
-aab73fe pedrovma -Phil: Skipping several tests that fail due to precision under older scipy.
-a6435df Serge Rey -Merge branch 'master' of github.com:pysal/pysal into 487
-2dd6031 Sergio Rey -Merge pull request #489 from pastephens/master
-bcef484 Philip Stephens -testing suite tweaks
-60e0fea Philip Stephens -ahem
-39e40a2 Philip Stephens -adding in doctests
-9acf1c7 Philip Stephens -turning off mp for testing
-b6b1ba5 Philip Stephens -Only testing trusty
-31e458d Philip Stephens -Merge branch 'master' of https://github.com/pysal/pysal
-41a7891 Sergio Rey -Merge pull request #488 from pedrovma/spreg18
-55c2feb pedrovma -Fixing imports.
-d7eb147 pedrovma -Serge: More tests to skip if scipy less than 11
-290685c Philip Stephens -just doing 2 Ubuntu LTS releases
-c3c0173 Philip Stephens -setting nose call for mp timeouts to 60
-25d3fbf Philip Stephens -tweaking nose call for mp timeouts
-54dfc07 Serge Rey -ENH new kw args for higher_order_sp.
-03e4adf Serge Rey -comparing higher_order_sp as a replacement for implementation of higher_order
-86b71e2 Serge Rey -ENH travis.txt
-d64f10f Serge Rey -ENH new .travis.yml
-62716da Serge Rey -DOC: clarifying remap_ids
-a105cba Serge Rey -BUG: working on a fix for #487.
-51423ae Philip Stephens -Merge branch 'master' of https://github.com/pysal/pysal
-0598d19 Sergio Rey -Merge pull request #484 from sjsrey/docs
-b54778e Serge Rey -ENH errant files only created locally not on travis
-e69daa4 Serge Rey -DOC developers
-87fb4e6 Serge Rey -ENH: cleaning up more test generated files
-a3575cc Sergio Rey -Merge pull request #483 from pedrovma/spreg18
-c582f74 pedrovma -Forwarding Phil's commit: skipping doctests, conditional skip of unit tests
-ead9db2 Philip Stephens -adding my email address
-3382046 Philip Stephens -fixing spacing
-ceab209 Philip Stephens -merging upstream
-545c24c Philip Stephens -Merge branch 'master' of https://github.com/pastephens/pysal
-659c44f Philip Stephens -removing tabs
-90e651b Philip Stephens -increasing process-timeout time
-ff07003 Philip Stephens -adding napoleon back in
-37f4409 Philip Stephens -changes to test suite
-ae9c6b4 Sergio Rey -Merge pull request #482 from sjsrey/remove_test_files
-768191b Sergio Rey -Merge pull request #481 from sjsrey/docs
-55028e3 Philip Stephens -tweaks to travis system
-92033c3 Sergio Rey -DOC cleaning up files after running doctests #398
-1350793 Philip Stephens -Turning off doctests (docstring tests)
-d98bd23 Sergio Rey -DOC contrib updates and links
-9427505 Sergio Rey -Merge pull request #480 from sjsrey/docs
-af4341f Philip Stephens -Merge pull request #479 from sjsrey/block
-da59639 Sergio Rey -DOC cleaning up doctests
-ad6b63e Philip Stephens -Merge pull request #478 from sjsrey/docs
-9ca4012 Philip Stephens -adding more ubuntu repos to test against scipy
-e8cc1a1 Philip Stephens -fix for string sub
-c5bc41a Sergio Rey -ENH Changing regime_weights to block_weights for #455
-cebefd2 Sergio Rey -DOC: link fixes
-d1b6a42 Philip Stephens -testing apt-add
-69f34d5 Philip Stephens -testing apt-add
-1ad3141 Philip Stephens -trying fixes for apt-add
-88783c3 Philip Stephens -Merge pull request #1 from pastephens/scipy
-e8d6b49 Philip Stephens -testing against multiple versions of scipy
-c3f64f4 Sergio Rey -Update setup.cfg
-0bfdda8 Philip Stephens -Merge pull request #477 from sjsrey/kdtree
-d1162ce Philip Stephens -making nose verbose
-938595d Sergio Rey -ENH missing True in example
-c64d6dc Sergio Rey -ENH more checks to handle kdtree changes since scipy 0.11.0
-9c79c98 Philip Stephens -turning on spreg testing
-5e7be37 Philip Stephens -adding multicore processing to unit tests
-8e44dac Sergio Rey -handling check for scipy version and support for older KDTree
-ac7f9f4 Sergio Rey -Merge branch 'kdtree' of github.com:sjsrey/pysal into kdtree
-20da35a Sergio Rey -ENH: for cKDTree #460
-28033fe Philip Stephens -calling process from nosetests command line
-c55ca94 Philip Stephens -testing mp on travis
-b39a43d Sergio Rey -cKDTree working with Distance
-3f5d2bd Philip Stephens -installing
-a672db9 Philip Stephens -fix
-f172b08 Philip Stephens -quick comment to test service hook
-7311d36 Philip Stephens -checking number of cores on travis
-ca52010 Philip Stephens -proper syntax
-601f6bb Philip Stephens -turning off spreg tests for sprints
-28dec2b Dani Arribas-Bel -Merge pull request #476 from sjsrey/e473
-441910d Sergio Rey -redefining w.remap_ids to take only a single arg
-e09c4b3 Sergio Rey -Merge pull request #475 from darribas/fix471
-0a66236 Dani Arribas-Bel -Adding docstrings and error check to fix #471
-5c4dfc9 Philip Stephens -Merge pull request #470 from sjsrey/wsig
-0ce916b Sergio Rey -fixing order of args for api consistency. new keyword args should be added to the end of the function arg list.
-c374bad Philip Stephens -Merge pull request #469 from sjsrey/idfix
-f92d490 Sergio Rey -adjusting for side effects induced by fixing #449
-de852bf Sergio Rey -Fixed remapping and updating the cache when remapping ids
-ec4de59 Sergio Rey -Fixing #449 for regular weights - need to check for sparse class (wsp)
-4513758 Sergio Rey -BUG: remapping ids and fixing mismatch of ids in higher_order
-3ef349d Sergio Rey -made the __iter__ method us a generator
-ab27341 Sergio Rey -Update installation.rst
-3399c59 jlaura -Merge pull request #463 from sjsrey/ignore_git
-8b36a33 Sergio Rey -updating gitignore
-3f4cdb1 Sergio Rey -Merge pull request #462 from sjsrey/sm
-287365e Sergio Rey -ENH: handle the case of an ergodic distribution where one state has 0 probability
-52514ac Serge Rey -ENH: Moving from KDTree to cKDTree
-3311714 jlaura -Merge pull request #458 from sjsrey/vagrant
-1ca6668 Serge Rey -ENH: clusterpy dependency for contrib/clusterpy
-124116b Serge Rey -Merge branch 'master' of github.com:pysal/pysal into vagrant
-813fc8d Sergio Rey -Merge pull request #447 from sjsrey/clusterpy
-04d2bee Serge Rey -ENH: Vagrantfile for PySAL devs and workshops
-ae4d27f Sergio Rey -Merge pull request #456 from sjsrey/B451
-b7a0a6e Serge Rey -BUG: fix for #451 handling W or WSP in higher_order_sp
-9b8c2dd Sergio Rey -Merge pull request #454 from pastephens/foobar
-efb9c5b Philip Stephens -Doing Pep8 again
-fae1747 Philip Stephens -Merge branch 'master' of https://github.com/pysal/pysal
-d4d94ee Philip Stephens -Merge pull request #453 from sjsrey/master
-80a4db5 Sergio Rey -Merge branch 'pedrovma-spreg_up'
-845574d Philip Stephens -Merge branch 'pedrovma-spreg_up'
-8518005 Philip Stephens -Merging conflicts
-df2901d Sergio Rey -Merge branch 'spreg_up' of github.com:pedrovma/pysal into pedrovma-spreg_up
-3538c06 Sergio Rey -Merge pull request #448 from sjsrey/wsp
-978f876 Sergio Rey -DOC: clarifying the role of silent_island_warning
-95d75c7 Sergio Rey -ENH: putting WSP in toplevel namespace
-377ce14 Sergio Rey -ENH: draft api for clusterpy extension
-130ce5b Sergio Rey -Merge branch 'clusterpy' of github.com:sjsrey/pysal into clusterpy
-98dd709 Serge Rey -Merge branch 'master' of github.com:pysal/pysal into clusterpy
-5e006f1 Sergio Rey -Merge pull request #445 from sjsrey/vizcolor
-ccabc00 Sergio Rey -ENH: deprecation of --pylab=inline
-9f2f9b4 Sergio Rey -ENH: unique qualitative color ramp. Also refactoring for future ipython deprecation of --pylab=inline
-9397bd5 Sergio Rey -DOC: update contrib index
-f519c5d Sergio Rey -ENH: south example
-c5d326a Sergio Rey -ENH: maxptabu on all years of pcy us states
-4a92080 Sergio Rey -MNT: Removing personal Vagrantfile
-a5d144f Sergio Rey -ENH: Vagrant file for clusterpy branch
-3c2991c Sergio Rey -ENH: using constant to set threshold in maxptabu
-f1eb15b Sergio Rey -DOC: updating clusterpy docs
-bed898b Sergio Rey -ENH: Fixed CONSTANT variable attachment in cp.Layer
-40ae0b8 Sergio Rey -ENH: working maxp from pipi
-822c1f2 Sergio Rey -ENH: using clusterpy installed from pip
-20ac882 Serge Rey -ENH: update example notebook for clusterpy alias on import
-d4e2899 Serge Rey -ENH: docs for clusterpy contrib
-95d098d Serge Rey -ENH: public api for clusterpy contrib
-ea57873 Serge Rey -ENH: docos
-a04ad1f Serge Rey -ENH: directory reorg
-4970528 Serge Rey -ENH: directory for contrib
-0308920 Serge Rey -ENH more plots
-0931aa4 Serge Rey -ENH clusterpy with viz in progress
-bd49c49 Serge Rey -ENH Adding handlers for gal and csv files
-a4ab452 Serge Rey -ENH: examples (assumes clusterpy is in PYTHONPATH)
-98f2511 Serge Rey -ENH start of contrib module for clusterpy
-7308dbd Sergio Rey -Merge pull request #444 from pastephens/scipy_dependency
-cb20da1 Philip Stephens -pychecker
-021f6da Philip Stephens -scipy dependency handling
-fcbefdb Philip Stephens -Merge remote-tracking branch 'upstream/master'
-69a09d9 pedrovma -Fixing Chow's test output and docs.
-795560d pedrovma -Updating spreg: several minor bug and documentation fixes.
-64ac61c jlaura -Merge pull request #442 from sjsrey/wmd
-be6d8df Sergio Rey -ENH Marking private functions and changing file opening  to use with
-d23ba79 Sergio Rey -fixed kernel wmd for updated wmd structure
-551f85a Sergio Rey -update source
-0facb97 Sergio Rey -intersection example
-fefeff5 Sergio Rey -- initial commits of wmd work from anselin, rey and li 2014
-81451b8 Sergio Rey -Merge pull request #440 from sjsrey/side
-36629e4 Sergio Rey -ENH: math fixes and typo corrections
-e37c857 Sergio Rey -ENH: sidebar for Releases and installation doc update
-01a6f46 Sergio Rey -Merge pull request #439 from sjsrey/events
-47f6311 Sergio Rey -- events
-13be2b8 Sergio Rey -Merge pull request #438 from sjsrey/flake
-38b747b Philip Stephens -fixing broken link
-b7cf59b Sergio Rey -Update news.rst
-08da796 Serge Rey -ENH: pruning to respect flake8
-d9bd43f jlaura -Merge pull request #437 from sjsrey/b436
-34b9f12 Serge Rey -BUG: fix for removal of scipy.stat._support #436
-3f8c6fb Philip Stephens -pychecker not available from pypi
-9cca46a Philip Stephens -Adding pychecker output to Travis script
-ef43049 Dani Arribas-Bel -Merge pull request #431 from sjsrey/ws
-b7efce5 Serge Rey -FOSS4G
-4a50b41 jlaura -Merge pull request #430 from jlaura/network
-c7d7a27 Jay -Updated tests, fixed distance segmentation
-1242b33 jlaura -Merge pull request #429 from sjsrey/network
-ab0415f Sergio Rey -moving analytics out of wed class and into their own module
-7f293bd jlaura -Merge pull request #428 from sjsrey/network
-54cb6b8 Sergio Rey -fixing doctest
-c9d7cc2 Sergio Rey -testing for planarity
-57508ce Sergio Rey -Merge branch 'master' of github.com:pysal/pysal into network
-ace30cd Sergio Rey -Merge pull request #427 from pastephens/master
-c0fe6c8 Philip Stephens -merging conflicts
-2d4d23c Philip Stephens -a note about using reference citations
-d124bbb Philip Stephens -changes to dev docs
-66a508c Serge Rey -update - need to work on plane sweep for a grid network
-3caceb1 Serge Rey -plane sweep for intersection detection
-d9750eb Serge Rey -Merge branch 'master' of github.com:pysal/pysal into network
-8fde78c Sergio Rey -Merge pull request #425 from darribas/viz2contrib
-ada1a52 Dani Arribas-Bel -Adding link to wiki in github
-df027d8 Dani Arribas-Bel -Changes in documentation to include viz in contrib page
-a27aee4 Dani Arribas-Bel -Apparent diffs without effect from moving machines
-f3580e2 Sergio Rey -Merge pull request #423 from sjsrey/master
-3ea92d6 Sergio Rey -Update news.rst
-52ac216 Sergio Rey -Merge pull request #422 from sjsrey/napoleon
-ba65530 Sergio Rey -ENH: Update doc instructions for napoleon dependency
-b8cc1c4 Philip Stephens -Merge pull request #421 from pedrovma/examples
-005ca6c pedrovma -Adding files used in some examples as per Luc's request.
-b849264 jlaura -Update README.md
-3ab905b jlaura -Updated LocalMoransI Docs to match code.
-a900055 Philip Stephens -Updating scipy requirement
-6e506c2 Sergio Rey -Update news.rst
-506cead Philip Stephens -fixed link to pythonanywhere
-3c6b35a Sergio Rey -Merge pull request #419 from pysal/doc-fixes-1.7
-c2eff27 Sergio Rey -Merge pull request #393 from pastephens/doc-fixes-1.7
-feac85d Philip Stephens -doctest fix
-4da37c5 Philip Stephens -merging master to local
-294bddf Philip Stephens -installing pysal to Travis python environment
-aec1609 jlaura -Merge pull request #417 from sjsrey/hex
-bc2a09b Sergio Rey -ENH hex lattice W for #416
-d6e3a11 Philip Stephens -Merge branch 'master' of https://github.com/pysal/pysal into doc-fixes-1.7
-b256f9c Sergio Rey -Merge pull request #415 from pedrovma/spreg17
-47f7296 pedrovma -Commenting out tests that are blocking Travis.
-a384828 Sergio Rey -Merge pull request #407 from sjsrey/viz
-3143223 Sergio Rey -Update LICENSE.txt
-d01153e sjsrey -removing legacy
-b52d293 sjsrey -update paths
-9b9f900 sjsrey -adding example for taz
-bb273db sjsrey -TAZ example of three layers
-76c0db6 sjsrey -Removing legacy code
-108009a Sergio Rey -Merge branch 'master' of github.com:pysal/pysal
->>>>>>> 020be573
 
 v<1.7.0>, 2014-01-29
 
